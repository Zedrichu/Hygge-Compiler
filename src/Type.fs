// hyggec - The didactic compiler for the Hygge programming language.
// Copyright (C) 2023 Technical University of Denmark
// Author: Alceste Scalas <alcsc@dtu.dk>
// Released under the MIT license (see LICENSE.md for details)

/// Definition of a type in the hyggec compiler.
module Type


/// Representation of a type.  This is essentially the abstract syntax tree of a
/// type as it appears in a Hygge program (not to be confused with the
/// 'TypedAST' of a whole Hygge program).  The type argument I determines how
/// type identifiers are represented inside the type tree.
type Type =
    /// Boolean type.
    | TBool
    /// Integer type.
    | TInt
    /// Floating-point type (single-precision).
    | TFloat
    /// String type.
    | TString
    /// Unit type.
    | TUnit
    /// Type variable.
    | TVar of name: string
    /// A function type, with argument types and return type.
    | TFun of args: List<Type> * ret: Type
    /// A struct type with ordered fields, each having a unique name and a type.
    | TStruct of fields: List<string * Type>
<<<<<<< HEAD
    /// An array type, with the type of the elements.
    | TArray of elemType: Type
=======
    /// Discriminated union type.  Each case consists of a label and a type.
    | TUnion of cases: List<string * Type>
>>>>>>> 16af9113

    /// Returns a human-readable string describing the type.
    override this.ToString(): string =
        match this with
        | TBool -> "bool"
        | TInt -> "int"
        | TFloat -> "float"
        | TString -> "string"
        | TUnit -> "unit"
        | TVar(name) -> name
        | TFun(args, ret) ->
            let fmtArg (t: Type) = $"%O{t}"
            let argsStr = List.map fmtArg args
            "(" + System.String.Join(", ", argsStr) + $") -> %O{ret}"
        | TStruct(fields) ->
            let fmtEntry (f: string, t: Type) = $"%s{f}: %O{t}"
            let entriesStr = Seq.map fmtEntry fields
            "struct {" + System.String.Join("; ", entriesStr) + "}"
<<<<<<< HEAD
        | TArray elemType ->
            "array {" + $"%O{elemType}" + "}"
=======
        | TUnion(cases) ->
            let fmtCase (f: string, t: Type) = $"%s{f}: %O{t}"
            let casesStr = Seq.map fmtCase cases
            "union {" + System.String.Join("; ", casesStr) + "}"
>>>>>>> 16af9113

/// List of basic types known by the compiler.  NOTE: this list must be kept in
/// sync with the definition of 'Type'.
let basicTypes = [TBool; TInt; TFloat; TString; TUnit]


/// Set of free type variables in a type.
let rec freeTypeVars (t: Type): Set<string> =
    match t with
    | TBool
    | TInt
    | TFloat
    | TString
    | TUnit -> Set[]
    | TVar(name) -> Set[name]
    | TFun(args, ret) ->
        Set.union (collectFreeTypeVars args) (freeTypeVars ret)
    | TStruct(fields) ->
        let (_, fieldTypes) = List.unzip fields
        collectFreeTypeVars fieldTypes
<<<<<<< HEAD
    | TArray elemType -> freeTypeVars elemType
=======
    | TUnion(cases) ->
        let (_, caseTypes) = List.unzip cases
        collectFreeTypeVars caseTypes
>>>>>>> 16af9113

/// Collect all free type variables in the given list of types.
and collectFreeTypeVars (ts: List<Type>): Set<string> =
    /// Folder to collect the union of free variables in a list of types.
    let folder (fvs: Set<string>) (t: Type) = Set.union (freeTypeVars t) fvs
    List.fold folder (Set[]) ts<|MERGE_RESOLUTION|>--- conflicted
+++ resolved
@@ -28,13 +28,10 @@
     | TFun of args: List<Type> * ret: Type
     /// A struct type with ordered fields, each having a unique name and a type.
     | TStruct of fields: List<string * Type>
-<<<<<<< HEAD
     /// An array type, with the type of the elements.
     | TArray of elemType: Type
-=======
     /// Discriminated union type.  Each case consists of a label and a type.
     | TUnion of cases: List<string * Type>
->>>>>>> 16af9113
 
     /// Returns a human-readable string describing the type.
     override this.ToString(): string =
@@ -53,15 +50,12 @@
             let fmtEntry (f: string, t: Type) = $"%s{f}: %O{t}"
             let entriesStr = Seq.map fmtEntry fields
             "struct {" + System.String.Join("; ", entriesStr) + "}"
-<<<<<<< HEAD
         | TArray elemType ->
             "array {" + $"%O{elemType}" + "}"
-=======
         | TUnion(cases) ->
             let fmtCase (f: string, t: Type) = $"%s{f}: %O{t}"
             let casesStr = Seq.map fmtCase cases
             "union {" + System.String.Join("; ", casesStr) + "}"
->>>>>>> 16af9113
 
 /// List of basic types known by the compiler.  NOTE: this list must be kept in
 /// sync with the definition of 'Type'.
@@ -82,13 +76,10 @@
     | TStruct(fields) ->
         let (_, fieldTypes) = List.unzip fields
         collectFreeTypeVars fieldTypes
-<<<<<<< HEAD
     | TArray elemType -> freeTypeVars elemType
-=======
     | TUnion(cases) ->
         let (_, caseTypes) = List.unzip cases
         collectFreeTypeVars caseTypes
->>>>>>> 16af9113
 
 /// Collect all free type variables in the given list of types.
 and collectFreeTypeVars (ts: List<Type>): Set<string> =
