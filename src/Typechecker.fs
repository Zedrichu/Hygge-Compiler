--- conflicted
+++ resolved
@@ -670,24 +670,6 @@
             | _ -> Error([(node.Pos, $"cannot access array length on expression of type %O{ttarget.Type}")])
         | Error(es) -> Error(es)
 
-<<<<<<< HEAD
-    | ArraySlice(target, startIdx, endIdx) ->
-        match (typer env target) with
-        | Ok(ttarget) ->
-            match (expandType env ttarget.Type) with
-            | TArray elemType ->
-                match (typer env startIdx, typer env endIdx) with
-                | Ok(tstart), Ok(tend) when (isSubtypeOf env tstart.Type TInt) &&
-                                            (isSubtypeOf env tend.Type TInt) ->
-                    Ok { Pos = node.Pos; Env = env; Type = TArray elemType;
-                         Expr = ArraySlice(ttarget, tstart, tend) }
-                | Ok(tstart), Ok(tend) -> Error([(node.Pos, $"expected array slice indices of type %O{TInt}, "
-                                                          + $"found %O{tstart.Type} and %O{tend.Type}")])
-                | es1, es2 -> mergeErrors (es1, es2)
-            | _ -> Error([(node.Pos, $"cannot create array slice on expression of type %O{ttarget.Type}")])
-        | Error(es) -> Error(es)
-
-=======
     | UnionCons(label, expr) ->
         match (typer env expr) with
         | Ok(texpr) ->
@@ -756,7 +738,22 @@
                     Error([(expr.Pos, $"cannot match on expression of type %O{texpr.Type}")])
             | Error(es) -> Error(es)
 
->>>>>>> 0e32f09b
+    | ArraySlice(target, startIdx, endIdx) ->
+        match (typer env target) with
+        | Ok(ttarget) ->
+            match (expandType env ttarget.Type) with
+            | TArray elemType ->
+                match (typer env startIdx, typer env endIdx) with
+                | Ok(tstart), Ok(tend) when (isSubtypeOf env tstart.Type TInt) &&
+                                            (isSubtypeOf env tend.Type TInt) ->
+                    Ok { Pos = node.Pos; Env = env; Type = TArray elemType;
+                         Expr = ArraySlice(ttarget, tstart, tend) }
+                | Ok(tstart), Ok(tend) -> Error([(node.Pos, $"expected array slice indices of type %O{TInt}, "
+                                                          + $"found %O{tstart.Type} and %O{tend.Type}")])
+                | es1, es2 -> mergeErrors (es1, es2)
+            | _ -> Error([(node.Pos, $"cannot create array slice on expression of type %O{ttarget.Type}")])
+        | Error(es) -> Error(es)
+
 /// Compute the typing of a binary numerical operation, by computing and
 /// combining the typings of the 'lhs' and 'rhs'.  The argument 'descr' (used in
 /// error messages) specifies which expression is being typed, while 'pos'
