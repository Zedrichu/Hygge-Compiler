// hyggec - The didactic compiler for the Hygge programming language.
// Copyright (C) 2023 Technical University of Denmark
// Author: Alceste Scalas <alcsc@dtu.dk>
// Released under the MIT license (see LICENSE.md for details)

/// Type definitions and functions for type-checking an untyped Hygge AST, and
/// translating it into a typed AST.
module Typechecker

open AST
open Type


/// Representation of typing errors
type TypeErrors = list<Position * string>


/// A typing environment, with information used for typing a program expression.
type TypingEnv = {
    /// Mapping from the variables names in the current scope to their type.
    Vars: Map<string, Type>
    /// Mapping from type aliases in the current scope to their definition.
    TypeVars: Map<string, Type>
    /// Mutable variables in the current scope.
    Mutables: Set<string>
} with
    /// Return a compact and readable representation of the typing environment.
    override this.ToString(): string =
                 "{" + $"vars: %s{Util.formatMap this.Vars}; "
                     + $"types: %s{Util.formatMap this.TypeVars}"
                     + $"mutable vars: %s{Util.formatAsSet this.Mutables}"
                     + "}"


/// A type alias for a typed AST, where there is a typing environment and typing
/// information in each node.
type TypedAST = AST.Node<TypingEnv, Type>


/// A type alias for a typed expression within a typed AST, where there is a
/// typing environment and typing information in each node.
type TypedExpr = AST.Expr<TypingEnv, Type>


/// Result of a typing computation: a typed AST, or a list of errors with
/// positions.
type TypingResult = Result<TypedAST, TypeErrors>


/// Auxiliary function that takes 2 Results, combines their Error contents into
/// a single Error instance, and returns it.  This function expects that at
/// least one of the two Results is an Error.
let internal mergeErrors (r1: Result<'A, TypeErrors>, r2: Result<'A, TypeErrors>): Result<'B, TypeErrors> =
    match (r1, r2) with
    | (Ok(_), Error(es)) -> Error(es)
    | (Error(es), Ok(_)) -> Error(es)
    | (Error(es1), Error(es2)) -> Error(es1 @ es2)
    | (ok1, ok2) -> failwith $"BUG: expecting at least one Error, got %O{ok1}, %O{ok2}"


/// Retrieve a list of all errors from a list of results.
let internal collectErrors (rs: List<Result<'R, List<'E>>>): List<'E> =
    let getError (x: Result<'R, List<'E>>): List<'E> = match x with
                                                       | Ok(_) -> []
                                                       | Error(es) -> es
    List.collect id (List.map getError rs)


/// Get an Ok value from a Result, and fail immediately if it is an Error.
let internal getOkValue (x: Result<'R,'E>): 'R =
    match x with
    | Ok(t) -> t
    | Error(es) -> failwith $"BUG: unexpected error: %O{es}"


/// Transform the given pretype into a full-fledged type, if possible, using the
/// given environment.  Return the resulting Type, or errors.
let rec internal resolvePretype (env: TypingEnv) (pt: AST.PretypeNode): Result<Type, TypeErrors> =
    match pt.Pretype with
    | Pretype.TId(name) ->
        match (lookupTypeVar env name) with
        | Some(t) -> Ok(t)
        | None -> Error([(pt.Pos, $"reference to undefined type: %s{name}")])
    | Pretype.TFun(argPretypes, retPretype) ->
        /// Lambda argument types (possibly with errors)
        let argTypes = List.map (fun a -> resolvePretype env a) argPretypes
        /// Lambda return type, or error
        let returnType = resolvePretype env retPretype
        /// Errors occurred while resolving 'argPretypes' or 'retPretypes'
        let errors = collectErrors (argTypes @ [returnType])
        if not errors.IsEmpty then Error(errors)
        else
            let argTypes = List.map getOkValue argTypes
            let returnType = getOkValue returnType
            Ok(TFun(argTypes, returnType))
    | Pretype.TStruct(fields) ->
        /// Struct field names and pretypes
        let (fieldNames, fieldPretypes) = List.unzip fields
        /// List of duplicate field names
        let dups = Util.duplicates fieldNames
        if not dups.IsEmpty then
            Error([(pt.Pos, $"duplicate field names in struct type: %s{Util.formatSeq dups}")])
        else
            /// List of field types (possibly with errors)
            let fieldTypes = List.map (fun a -> resolvePretype env a) fieldPretypes
            /// Errors occurred while resolving 'fieldPretypes'
            let errors = collectErrors fieldTypes
            if not errors.IsEmpty then Error(errors)
            else
                /// Type of each struct field
                let fieldTypes = List.map getOkValue fieldTypes
                Ok(TStruct(List.zip fieldNames fieldTypes))

/// Resolve a type variable using the given typing environment: optionally
/// return the Type corresponding to variable 'name', or None if 'name' is not
/// defined in the given environment.
and internal lookupTypeVar (env: TypingEnv) (name: string): Option<Type> =
    // Mapping between type names and known basic types
    let btmap = Map (List.map (fun t -> (t.ToString(), t)) Type.basicTypes)
    match (btmap.TryFind name) with
    | Some(t) -> Some(t)
    | None ->
        // Let's check whether we are dealing with a type alias.  Note that we
        // do *not* recursively resolve the type alias with its definition
        match (env.TypeVars.TryFind(name)) with
        | Some(_) -> Some(TVar(name))
        | None -> None


/// Expand the given type 't' according to the given typing 'env'ironment.  If
/// the given type is a type variable, perform a recursive look-up in the
/// environment, until its actual type definition (i.e. a type that is not just
/// a type variable) is reached and returned.  If the given type is not a type
/// variable, it is just returned immediately.
let rec expandType (env: TypingEnv) (t: Type): Type =
    match t with
    | TVar(name) ->
        // Recursive look-up. Crash immediately if 'name' is not in 'env'
        expandType  env (env.TypeVars.[name])
    | other -> other


/// Check whether 't1' is subtype of 't2' in the typing environment 'env'.
let rec isSubtypeOf (env: TypingEnv) (t1: Type) (t2: Type): bool =
    match (t1, t2) with
    | (t1, t2) when t1 = t2
        -> true // Straightforward equality between types
    | (TVar(name), t2) ->
        // Expand the type variable; crash immediately if 'name' is not in 'env'
        isSubtypeOf env (env.TypeVars.[name]) t2
    | (t1, TVar(name)) ->
        // Expand the type variable; crash immediately if 'name' is not in 'env'
        isSubtypeOf env t1 (env.TypeVars.[name])
<<<<<<< HEAD
    | (TFun(args1, ret1), TFun(arg2, ret2)) ->
        // Check that the return type is a subtype of the other return type
        let retSubtype = isSubtypeOf env ret1 ret2
        // Check that the argument types are subtypes of the other argument types
        let argsSubtype = List.forall2 (isSubtypeOf env) args1 arg2
        retSubtype && argsSubtype
=======
    | (TStruct(fields1), TStruct(fields2)) ->
        // A subtype struct must have at least the same fields of the supertype
        if fields1.Length < fields2.Length then false
        else
            /// First n fields of the subtype struct, where n is the number of
            /// fields of the supertype struct: we only check whether these
            /// fields are compatible (the subtype can have more fields)
            let fields1' = fields1[0..(fields2.Length-1)]
            let (fieldNames1, fieldTypes1) = List.unzip fields1'
            let (fieldNames2, fieldTypes2) = List.unzip fields2
            if (fieldNames1 <> fieldNames2) then false
            else
                List.forall2 (fun t1 t2 -> isSubtypeOf env t1 t2)
                             fieldTypes1 fieldTypes2
>>>>>>> 60f150c0
    | (_, _) -> false


/// Perform type checking on an untyped AST, using the given typing environment.
/// Return a well-typed AST in case of success, or a sequence of error messages
/// in case of failure.
let rec internal typer (env: TypingEnv) (node: UntypedAST): TypingResult =
    match node.Expr with
    | UnitVal ->
        Ok { Pos = node.Pos; Env = env; Type = TUnit; Expr = UnitVal }
    | BoolVal(v) ->
        Ok { Pos = node.Pos; Env = env; Type = TBool; Expr = BoolVal(v) }
    | IntVal(v) ->
        Ok { Pos = node.Pos; Env = env; Type = TInt; Expr = IntVal(v) }
    | FloatVal(v) ->
        Ok { Pos = node.Pos; Env = env; Type = TFloat; Expr = FloatVal(v) }
    | StringVal(v) ->
        Ok { Pos = node.Pos; Env = env; Type = TString; Expr = StringVal(v) }

    | Var(name) ->
        match (env.Vars.TryFind name) with
        | Some(tpe) ->
            Ok { Pos = node.Pos; Env = env; Type = tpe; Expr = Var(name) }
        | None ->
            Error([(node.Pos, $"undefined variable: %s{name}")])

    | Add(lhs, rhs) ->
        match (binaryNumericalOpTyper "addition" node.Pos env lhs rhs) with
        | Ok(tpe, tlhs, trhs) ->
            Ok { Pos = node.Pos; Env = env; Type = tpe; Expr = Add(tlhs, trhs) }
        | Error(es) -> Error(es)

    | Sub(lhs, rhs) ->
        match (binaryNumericalOpTyper "subtraction" node.Pos env lhs rhs) with
        | Ok(tpe, tlhs, trhs) ->
            Ok { Pos = node.Pos; Env = env; Type = tpe; Expr = Sub(tlhs, trhs) }
        | Error(es) -> Error(es)

    | Mult(lhs, rhs) ->
        match (binaryNumericalOpTyper "multiplication" node.Pos env lhs rhs) with
        | Ok(tpe, tlhs, trhs) ->
            Ok { Pos = node.Pos; Env = env; Type = tpe; Expr = Mult(tlhs, trhs) }
        | Error(es) -> Error(es)

    | Div(lhs, rhs) ->
        match (binaryNumericalOpTyper "division" node.Pos env lhs rhs) with
        | Ok(tpe, tlhs, trhs) ->
            Ok { Pos = node.Pos; Env = env; Type = tpe; Expr = Div(tlhs, trhs) }
        | Error(es) -> Error(es)

    | Mod(lhs, rhs) ->
        match (binaryNumericalOpTyper "modulo" node.Pos env lhs rhs) with
        | Ok(tpe, tlhs, trhs) when tpe = TInt ->
            Ok { Pos = node.Pos; Env = env; Type = tpe; Expr = Mod(tlhs, trhs) }
        | Ok(tpe, _, _) ->
             Error([(node.Pos, $"'mod' operator: expected type %O{TInt}, "
                              + $"found %O{tpe}")])
        | Error(es) -> Error(es)

    | Sqrt(arg) ->
        match (typer env arg) with
        | Ok(targ) when ((isSubtypeOf env targ.Type TFloat) || (isSubtypeOf env targ.Type TInt)) ->
            Ok { Pos = node.Pos; Env = env; Type = TFloat; Expr = Sqrt(targ) }
        | Ok(targ) ->
             Error([(node.Pos, $"'sqrt' operator: expected type %O{TFloat} or %O{TInt}, "
                              + $"found %O{targ.Type}")])
        | Error(es) -> Error(es)

    | Min(lhs,rhs) ->
        match (binaryNumericalOpTyper "minimize" node.Pos env lhs rhs) with
        | Ok(tpe, tlhs, trhs) when (tpe = TInt || tpe = TFloat) ->
            Ok { Pos = node.Pos; Env = env; Type = tpe; Expr = Min(tlhs, trhs) }
        | Ok(tpe, _, _) ->
             Error([(node.Pos, $"'min' operator: expected type %O{TInt} or %O{TFloat}, "
                              + $"found %O{tpe}")])
        | Error(es) -> Error(es)

     | Max(lhs,rhs) ->
        match (binaryNumericalOpTyper "maximize" node.Pos env lhs rhs) with
        | Ok(tpe, tlhs, trhs) when (tpe = TInt || tpe = TFloat) ->
            Ok { Pos = node.Pos; Env = env; Type = tpe; Expr = Max(tlhs, trhs) }
        | Ok(tpe, _, _) ->
             Error([(node.Pos, $"'max' operator: expected type %O{TInt} or %O{TFloat}, "
                              + $"found %O{tpe}")])
        | Error(es) -> Error(es)


    | And(lhs, rhs) ->
        match (binaryBooleanOpTyper "and" node.Pos env lhs rhs) with
        | Ok(tlhs, trhs) ->
            Ok { Pos = node.Pos; Env = env; Type = TBool; Expr = And(tlhs, trhs) }
        | Error(es) -> Error(es)

    | Or(lhs, rhs) ->
        match (binaryBooleanOpTyper "or" node.Pos env lhs rhs) with
        | Ok(tlhs, trhs) ->
            Ok { Pos = node.Pos; Env = env; Type = TBool; Expr = Or(tlhs, trhs) }
        | Error(es) -> Error(es)

    | Not(arg) ->
        match (typer env arg) with
        | Ok(targ) when (isSubtypeOf env targ.Type TBool) ->
            Ok { Pos = node.Pos; Env = env; Type = TBool; Expr = Not(targ) }
        | Ok(targ) ->
            Error([(node.Pos, $"logical 'not': expected argument of type %O{TBool}, "
                              + $"found %O{targ.Type}")])
        | Error(es) -> Error(es)

    | Eq(lhs, rhs) ->
        match (numericalRelationTyper "equal to" node.Pos env lhs rhs) with
        | Ok(tlhs, trhs) ->
            Ok { Pos = node.Pos; Env = env; Type = TBool; Expr = Eq(tlhs, trhs) }
        | Error(es) -> Error(es)

    | Less(lhs, rhs) ->
        match (numericalRelationTyper "less than" node.Pos env lhs rhs) with
        | Ok(tlhs, trhs) ->
            Ok { Pos = node.Pos; Env = env; Type = TBool; Expr = Less(tlhs, trhs) }
        | Error(es) -> Error(es)

    | Greater(lhs, rhs) ->
        match (numericalRelationTyper "greater than" node.Pos env lhs rhs) with
        | Ok(tlhs, trhs) ->
            Ok { Pos = node.Pos; Env = env; Type = TBool; Expr = Greater(tlhs, trhs) }
        | Error(es) -> Error(es)

    | LessEq(lhs, rhs) ->
        match (numericalRelationTyper "less than or equal" node.Pos env lhs rhs) with
        | Ok(tlhs, trhs) ->
            Ok { Pos = node.Pos; Env = env; Type = TBool; Expr = LessEq(tlhs, trhs) }
        | Error(es) -> Error(es)

    | GreaterEq(lhs, rhs) ->
        match (numericalRelationTyper "greater than or equal" node.Pos env lhs rhs) with
        | Ok(tlhs, trhs) ->
            Ok { Pos = node.Pos; Env = env; Type = TBool; Expr = GreaterEq(tlhs, trhs) }
        | Error(es) -> Error(es)

    | ReadInt ->
        Ok {Pos = node.Pos; Env = env; Type = TInt; Expr = ReadInt}

    | ReadFloat ->
        Ok {Pos = node.Pos; Env = env; Type = TFloat; Expr = ReadFloat}

    | Print(arg) ->
        match (printArgTyper "print" node.Pos env arg) with
        | Ok(targ) -> Ok {Pos = node.Pos; Env = env; Type = TUnit; Expr = Print(targ)}
        | Error(es) -> Error(es)

    | PrintLn(arg) ->
        match (printArgTyper "println" node.Pos env arg) with
        | Ok(targ) -> Ok {Pos = node.Pos; Env = env; Type = TUnit; Expr = PrintLn(targ)}
        | Error(es) -> Error(es)

    | If(cond, ifT, ifF) ->
        match (typer env cond) with
        | Ok(tcond) when (isSubtypeOf env tcond.Type TBool) ->
            match ((typer env ifT), (typer env ifF)) with
            | (Ok(tifT), Ok(tifF)) when (isSubtypeOf env tifT.Type tifF.Type) ->
                Ok { Pos = node.Pos; Env = env; Type = tifT.Type;
                     Expr = If(tcond, tifT, tifF) }
            | (Ok(tifT), Ok(tifF)) when (isSubtypeOf env tifF.Type tifT.Type) ->
                Ok { Pos = node.Pos; Env = env; Type = tifF.Type;
                     Expr = If(tcond, tifT, tifF) }
            | (Ok(tifT), Ok(tifF)) ->
                Error([(node.Pos, $"mismatching 'then' and 'else' types: "
                               + $"%O{tifT.Type} and %O{tifF.Type}")])
            | otherwise -> mergeErrors otherwise
        | Ok(tcond) ->
            Error([(cond.Pos, $"'if' condition: expected type %O{TBool}, "
                              + $"found %O{tcond.Type}")])
        | Error(es) -> Error(es)

    | Seq(nodes) ->
        // We type-check all nodes, then see whether there is any error
        let typingResults = List.map (fun n -> typer env n) nodes
        let errors = collectErrors typingResults
        if errors.IsEmpty then
            let typedNodes = List.map getOkValue typingResults
            let typing = match (List.tryLast typedNodes) with
                         | Some(n) -> n.Type // Take the typing of last node
                         | None -> TUnit // Empty sequence
            Ok {Pos = node.Pos; Env = env; Type = typing; Expr = Seq(typedNodes)}
        else Error(errors)

    | Type(name, def, scope) ->
        // List of known basic type identifiers
        let basicTypeNames = List.map (fun t -> t.ToString()) Type.basicTypes
        if List.contains name basicTypeNames then
            Error([(node.Pos, $"cannot redefine basic type '%s{name}'")])
        else
            match def.Pretype with
            | _ ->
                // We disallow the redefinition of type aliases.  This avoids
                // tricky corner cases and simplifies the handling of typing
                // environments.
                match (lookupTypeVar env name) with
                | Some(_) ->
                    Error([(node.Pos, $"type '%s{name}' is already defined")])
                | None ->
                    match (resolvePretype env def) with
                    | Ok(resDef) ->
                        /// Environment to type-check the 'scope' of the type
                        /// variable.  We add the new type variable to this
                        /// environment, mapped to the resolved type definition.
                        let scopeEnv =
                            {env with TypeVars = env.TypeVars.Add(name, resDef)}
                        match (typer scopeEnv scope) with
                        | Ok(tscope) ->
                            // We now need to check that the return type of the
                            // 'scope' of this type definition is also valid
                            // _outside_ the type definition, i.e. the return
                            // type does not capture the type variable being
                            // defined.  To this end, we expand the return type,
                            // and check whether the type variable being defined
                            // still occurs in it.

                            /// Expanded return type of the 'scope' expression.
                            let scopeType = expandType scopeEnv tscope.Type
                            /// Set of free type variables in the 'scope' type.
                            let scopeTypeFV = freeTypeVars scopeType
                            if (scopeTypeFV.Contains name) then
                                Error([(scope.Pos,
                                        $"type variable '%s{name} exits its scope")])
                            else
                               Ok {Pos = node.Pos; Env = env; Type = scopeType;
                                   Expr = Type(name, def, tscope)}
                        | Error(es) -> Error(es)
                    | Error(es) -> Error(es)

    | Ascription(ascr, expr) ->
        let tascr = resolvePretype env ascr
        let texpr = typer env expr
        match (tascr, texpr) with
        | (Ok(tascr), Ok(texpr)) when (isSubtypeOf env (texpr.Type) tascr) ->
            Ok { Pos = node.Pos; Env = env; Type = tascr; Expr = Ascription(ascr, texpr) }
        | (Ok(tascr), Ok(texpr)) ->
            Error([(node.Pos, $"expression type %O{texpr.Type} does not match "
                              + $"ascription type %O{tascr}")])
        | (Ok(_), Error(es)) -> Error(es)
        | (Error(es), tn) ->
            let terrs = match tn with
                        | Ok(_) -> es
                        | Error(es2) -> es @ es2
            Error(terrs)

    | Assertion(arg) ->
        match (typer env arg) with
        | Ok(targ) when (isSubtypeOf env targ.Type TBool) ->
            Ok { Pos = node.Pos; Env = env; Type = TUnit; Expr = Assertion(targ) }
        | Ok(targ) ->
            Error([(node.Pos, $"assertion: expected argument of type %O{TBool}, "
                              + $"found %O{targ.Type}")])
        | Error(es) -> Error(es)

    | Let(name, init, scope) ->
        letTyper node.Pos env name init scope false

    | LetT(name, tpe, init, scope) ->
        letTypeAnnotTyper node.Pos env name tpe init scope

    | LetRec(name, tpe, init, scope) ->
        letRecTyper node.Pos env name tpe init scope

    | LetMut(name, init, scope) ->
        letTyper node.Pos env name init scope true

    | Assign(target, expr) ->
        match ((typer env target), (typer env expr)) with
        | (Ok(ttarget), Ok(texpr)) when (isSubtypeOf env texpr.Type ttarget.Type) ->
            match ttarget.Expr with
            | Var(name) ->
                if (env.Mutables.Contains name) then
                    Ok { Pos = node.Pos; Env = env; Type = ttarget.Type;
                         Expr = Assign(ttarget, texpr) }
                else
                    Error([(node.Pos,
                            $"assignment to non-mutable variable %s{name}")])
            | FieldSelect(_, _) ->
                Ok { Pos = node.Pos; Env = env; Type = ttarget.Type;
                     Expr = Assign(ttarget, texpr) }
            | _ -> Error([(node.Pos, "invalid assignment target")])
        | (Ok(ttarget), Ok(texpr)) ->
            Error([(texpr.Pos,
                    $"expected an expression of type %O{ttarget.Type}, "
                    + $" found %O{texpr.Type}")])
        | (Error(es), Ok(_)) -> Error(es)
        | (Ok(_), Error(es)) -> Error(es)
        | (Error(es1), Error(es2)) -> Error(es1 @ es2)

    | While(cond, body) ->
        match ((typer env cond), (typer env body)) with
        | (Ok(tcond), Ok(tbody)) when (isSubtypeOf env tcond.Type TBool) ->
            Ok { Pos = node.Pos; Env = env; Type = TUnit; Expr = While(tcond, tbody)}
        | (Ok(tcond), Ok(_)) ->
            Error([(tcond.Pos, $"'while' condition: expected type %O{TBool}, "
                               + $"found %O{tcond.Type}")])
        | Ok(tcond), Error(es) ->
            Error((tcond.Pos, $"'while' condition: expected type %O{TBool}, "
                              + $"found %O{tcond.Type}") :: es)
        | Error(es), Ok(_) -> Error(es)
        | Error(esCond), Error(esBody) -> Error(esCond @ esBody)
        
    | DoWhile(body, cond) ->
        match ((typer env body), (typer env cond)) with
        | (Ok(tbody), Ok(tcond)) when (isSubtypeOf env tcond.Type TBool) ->
            Ok { Pos = node.Pos; Env = env; Type = TUnit; Expr = DoWhile(tbody, tcond)}
        | (Ok(_), Ok(tcond)) ->
            Error([(tcond.Pos, $"'DoWhile' condition: expected type %O{TBool}, "
                               + $"found %O{tcond.Type}")])
        | Error(es), Ok(tcond)  ->
            Error((tcond.Pos, $"'DoWhile' condition: expected type %O{TBool}, "
                              + $"found %O{tcond.Type}") :: es)
        | Ok(_), Error(es) -> Error(es)
        | Error(esBody), Error(esCond) -> Error(esBody @ esCond)

    | Lambda(args, body) ->
        let (argNames, argPretypes) = List.unzip args
        /// Duplicate names in 'lambda' arguments
        let dups = Util.duplicates argNames
        if not (dups.IsEmpty) then
            Error([(node.Pos, $"duplicate argument names: %s{Util.formatSeq dups}")])
        else
            /// Tentatively-resolved types of all 'lambda' arguments
            let tryResArgTypes = List.map (fun t -> resolvePretype env t) argPretypes
            /// Errors (if any) which occurred during argument type resolution
            let argTypeErrors = collectErrors tryResArgTypes
            if not (argTypeErrors.IsEmpty) then Error(argTypeErrors)
            else
                /// List of resolved argument types
                let resArgTypes = List.map getOkValue tryResArgTypes
                /// Mapping from 'lambda' argument names to their resolved types
                let funArgsTypes = Map(List.zip argNames resArgTypes)
                /// Environment to type-check the function body, including the
                /// argument names and types
                let bodyEnv = {env with Vars = Util.addMaps env.Vars funArgsTypes}
                match (typer bodyEnv body) with
                | Ok(tbody) ->
                    Ok { Pos = node.Pos; Env = env;
                         Type = TFun(resArgTypes, tbody.Type);
                         Expr = Lambda(args, tbody) }
                | Error(es) -> Error(es)

    | Application(expr, args) ->
        match (typer env expr) with
        | Ok(texpr) ->
            match (expandType env texpr.Type) with
            | TFun(funArgTypes, funRetType) ->
                if funArgTypes.Length <> args.Length then
                    Error([(node.Pos, $"applying function to %d{args.Length} arguments, "
                                      + $"while it expects %d{funArgTypes.Length}")])
                else
                    /// Tentatively type-checked function call arguments
                    let argTypings = List.map (fun n -> typer env n) args
                    /// List of errors (if any) in argument typings
                    let errs = collectErrors argTypings
                    if not errs.IsEmpty then Error(errs)
                    else
                        /// List of well-typed function call arguments
                        let targs = List.map getOkValue argTypings
                        /// Does the given 'arg'ument have the given 't'ype?
                        let isArgBadlyTyped (arg: TypedAST, t: Type) =
                            not (isSubtypeOf arg.Env arg.Type t)
                        /// Application arguments whose types doesn't match the
                        /// corresponding type in 'funArgTypes'
                        let badArgs = List.filter isArgBadlyTyped
                                                   (List.zip targs funArgTypes)
                        if not badArgs.IsEmpty then
                            let errFormat (node: TypedAST, t: Type) =
                                (node.Pos, $"expected argument of type %O{t}, found %O{node.Type}")
                            let errors = List.map errFormat badArgs
                            Error(errors)
                        else
                            Ok { Pos = node.Pos; Env = env; Type = funRetType;
                                 Expr = Application(texpr, targs) }
            | t ->
                Error([(expr.Pos, $"cannot apply an expression of type %O{t} as a function")])
        | Error(es) -> Error(es)

    | StructCons(fields) ->
        let (fieldNames, fieldNodes) = List.unzip fields
        let dups = Util.duplicates fieldNames
        if not (dups.IsEmpty) then
            Error([(node.Pos, $"duplicate structure field names: %s{Util.formatSeq dups}")])
        else
            /// Typings (possibly with errors) of init expressions of all fields
            let initTypings = List.map (fun n -> typer env n) fieldNodes
            let errs = collectErrors initTypings
            if not errs.IsEmpty then Error(errs)
            else
                /// Typed AST nodes of init expressions, for all struct fields
                let typedInits = List.map getOkValue initTypings
                /// Types of each struct field (derived from their init expr)
                let fieldTypes = List.map (fun (t: TypedAST) -> t.Type) typedInits
                /// Pairs of field names and their respective type
                let fieldNamesTypes = List.zip fieldNames fieldTypes
                /// Pairs of field names and typed AST node of init expression
                let fieldsTypedInits = List.zip fieldNames typedInits
                Ok { Pos = node.Pos; Env = env; Type = TStruct(fieldNamesTypes);
                     Expr = Expr.StructCons(fieldsTypedInits)}

    | FieldSelect(target, field) ->
        match (typer env target) with
        | Ok(texpr) ->
            match (expandType env texpr.Type) with
            | TStruct(fields) ->
                let (fieldNames, fieldTypes) = List.unzip fields
                if not (List.contains field fieldNames) then
                    Error([(node.Pos, $"struct has no field called '%s{field}'")])
                else
                    let idx = List.findIndex (fun f -> f = field) fieldNames
                    Ok { Pos = node.Pos; Env = env; Type = fieldTypes.[idx];
                         Expr = FieldSelect(texpr, field)}
            | _ -> Error([(node.Pos, $"cannot access field '%s{field}' "
                                     + $"on expression of type %O{texpr.Type}")])
        | Error(es) -> Error(es)

    | Pointer(_) ->
        Error([(node.Pos, "pointers cannot be type-checked (by design!)")])

/// Compute the typing of a binary numerical operation, by computing and
/// combining the typings of the 'lhs' and 'rhs'.  The argument 'descr' (used in
/// error messages) specifies which expression is being typed, while 'pos'
/// specifies its position.  In case the 'lhs' and 'rhs' have the same
/// (numerical) type, return a tuple containing the type of the resulting
/// numerical expression, and the typed ASTs of the 'lhs' and 'rhs'.  Otherwise,
/// return type errors.
and internal binaryNumericalOpTyper descr pos (env: TypingEnv)
                                    (lhs: UntypedAST)
                                    (rhs: UntypedAST): Result<Type * TypedAST * TypedAST, TypeErrors> =
    let tlhs = typer env lhs
    let trhs = typer env rhs
    match (tlhs, trhs) with
    | (Ok(ln), Ok(rn)) when (isSubtypeOf env ln.Type TInt)
                            && (isSubtypeOf env rn.Type TInt) ->
        Ok(TInt, ln, rn)
    | (Ok(ln), Ok(rn)) when (isSubtypeOf env ln.Type TFloat)
                            && (isSubtypeOf env rn.Type TFloat) ->
        Ok(TFloat, ln, rn)
    | Ok(ln), Ok(rn) when (isSubtypeOf env ln.Type TFloat)
                          && (isSubtypeOf env rn.Type TInt)
                          && (match rn.Expr with | IntVal(_) -> true | _ -> false) ->
        let n = match rn.Expr with
                | IntVal x -> x
                | _ -> 0
        Ok(TFloat, ln, {Pos = rn.Pos; Env = env; Type = TFloat; Expr = FloatVal(single n)})

    | (Ok(t1), Ok(t2)) ->
        Error([(pos, $"%s{descr}: expected arguments of a same type "
                     + $"between %O{TInt} or %O{TFloat}, "
                     + $"found %O{t1.Type} and %O{t2.Type}")])
    | otherwise -> mergeErrors otherwise

/// Perform the typing of a binary logical operation, by computing the typings
/// of the 'lhs' and 'rhs'.  The argument 'descr' (used in error messages)
/// specifies which expression is being typed, while 'pos' specifies its
/// position.  In case the 'lhs' and 'rhs' have type Bool, return a tuple
/// containing the typed ASTs of the 'lhs' and 'rhs'. Otherwise, return type
/// errors.
and internal binaryBooleanOpTyper descr pos (env: TypingEnv)
                                  (lhs: UntypedAST)
                                  (rhs: UntypedAST): Result<TypedAST * TypedAST, TypeErrors> =
    let tlhs = typer env lhs
    let trhs = typer env rhs
    match (tlhs, trhs) with
    | (Ok(ln), Ok(rn)) when (isSubtypeOf env ln.Type TBool)
                            && (isSubtypeOf env rn.Type TBool) ->
        Ok(ln, rn)
    | (Ok(t1), Ok(t2)) ->
        Error([(pos, $"logical '%s{descr}': expected arguments of type %O{TBool}, "
                     + $"found %O{t1.Type} and %O{t2.Type}")])
    | otherwise -> mergeErrors otherwise

/// Perform the typing of a relation between numerical values, by computing the
/// typings of the 'lhs' and 'rhs'.  The argument 'descr' (used in error
/// messages) specifies which expression is being typed, while 'pos' specifies
/// its position.  In case the 'lhs' and 'rhs' have the same (numerical) type,
/// return a tuple containing the typed ASTs of the 'lhs' and 'rhs'. Otherwise,
/// return type errors.
and internal numericalRelationTyper descr pos (env: TypingEnv)
                                    (lhs: UntypedAST)
                                    (rhs: UntypedAST): Result<TypedAST * TypedAST, TypeErrors> =
    let tlhs = typer env lhs
    let trhs = typer env rhs
    match (tlhs, trhs) with
    | (Ok(ln), Ok(rn)) when (isSubtypeOf env ln.Type TInt)
                            && (isSubtypeOf env rn.Type TInt) ->
        Ok(ln, rn)
    | (Ok(ln), Ok(rn)) when (isSubtypeOf env ln.Type TFloat)
                            && (isSubtypeOf env rn.Type TFloat) ->
        Ok(ln, rn)
    | (Ok(t1), Ok(t2)) ->
        Error([(pos, $"relation '%s{descr}': expected arguments of a same type "
                     + $"between %O{TInt} or %O{TFloat}, "
                     + $"found %O{t1.Type} and %O{t2.Type}")])
    | otherwise -> mergeErrors otherwise

/// Perform the typing of the argument of a 'print' or 'println' expression at
/// the given 'pos'ition, using the given 'env'ironment.  The argument 'descr'
/// (used in error messages) specifies which expression is being typed, while
/// 'pos' specifies its position.  Return a typed argument in case of success.
/// Otherwise, return type errors.
and internal printArgTyper descr pos (env: TypingEnv) (arg: UntypedAST): Result<TypedAST, TypeErrors> =
    /// Types of values that can be printed.
    let printables = [TBool; TInt; TFloat; TString]
    match (typer env arg) with
    | Ok(targ) when List.exists (isSubtypeOf env targ.Type) printables ->
        Ok(targ)
    | Ok(targ)->
        Error([(pos, $"%s{descr}: expected argument of a type among "
                        + $"%s{Util.formatAsSet printables}, found %O{targ}")])
    | Error(es) -> Error(es)

/// Perform the typing of a 'let...' binding (without type annotations).  The
/// arguments are: the 'pos'ition of the "let..." expression, the typing
/// 'env'ironment, the 'name' of the declared variable, the 'init'ialisation AST
/// node, and the 'scope' expression of the 'let...' binder.
and internal letTyper pos (env: TypingEnv) (name: string) (init: UntypedAST)
                      (scope: UntypedAST) (isMutable: bool): TypingResult =
    match (typer env init) with
    | Ok(tinit) ->
        /// Variables and types to type-check the 'let...' scope: we add the
        /// newly-declared variable and its type (obtained fron the 'init'
        /// sub-expression) to the typing environment
        let envVars2 = env.Vars.Add(name, tinit.Type)
        /// Mutable variables in the 'let...' scope: if we are declaring an
        /// immutable variable, we remove it from the known mutables
        /// variables (if present); otherwise, if we are declaring a mutable
        /// variable, we add it to the known mutable variables.
        let envMutVars2 = if isMutable then env.Mutables.Add(name)
                                       else env.Mutables.Remove(name)
        /// Environment for type-checking the 'let...' scope
        let env2 = {env with Vars = envVars2
                             Mutables = envMutVars2}
        match (typer env2 scope) with // Recursively type the scope
        | Ok(tscope) ->
            /// Typed "let" expression to be returned
            let tLetExpr = if isMutable then LetMut(name, tinit, tscope)
                                        else Let(name, tinit, tscope)
            Ok { Pos = pos; Env = env; Type = tscope.Type;
                 Expr = tLetExpr }
        | Error(es) -> Error(es)
    | Error(es) -> Error(es)

/// Perform the typing of a 'let...' binding with a type annotation.  The
/// arguments are: the 'pos'ition of the "let..." expression, the typing
/// 'env'ironment, the 'name' of the declared variable, its pretype annotation
/// ('tannot'), the 'init'ialisation AST node, and the 'scope' of the 'let...'
/// binder.
and internal letTypeAnnotTyper pos (env: TypingEnv) (name: string)
                               (tannot: PretypeNode) (init: UntypedAST)
                               (scope: UntypedAST): TypingResult =
    match (resolvePretype env tannot) with
    | Ok(letVariableType) ->
        match (typer env init) with
        | Ok(tinit) ->
            if not (isSubtypeOf env tinit.Type letVariableType)
                then Error [(pos, $"variable '%s{name}' of type %O{letVariableType} "
                                  + $"initialized with expression of incompatible type %O{tinit.Type}")]
                else
                    /// Variables and types to type-check the 'let...' scope: we
                    /// add the newly-declared variable and its type (obtained
                    /// fron the resolved type annotation) to the typing
                    /// environment
                    let envVars2 = env.Vars.Add(name, letVariableType)
                    /// Mutable variables in the 'let...' scope: since we are
                    /// declaring an immutable variable, we remove it from the
                    /// known mutables variables (if present).
                    let envMutVars2 = env.Mutables.Remove(name)
                    /// Environment for type-checking the 'let...' scope
                    let env2 = { env with Vars = envVars2
                                          Mutables = envMutVars2 }
                    match (typer env2 scope) with // Recursively type the scope
                    | Ok(tscope) ->
                        /// Typed "let" expression to be returned
                        let tLetExpr = LetT(name, tannot, tinit, tscope)
                        Ok { Pos = pos; Env = env; Type = tscope.Type;
                             Expr = tLetExpr }
                    | Error(es) -> Error(es)
        | Error(es) -> Error(es)
    | Error(es) -> Error(es)
and internal letRecTyper pos (env: TypingEnv)
    (name: string) (tannot: PretypeNode)
    (init: UntypedAST) (scope: UntypedAST): TypingResult =
    match init.Expr with
    | Lambda(args, body) ->
        match (resolvePretype env tannot) with
        | Ok(letFunType) ->
            let env' = { env with Vars = env.Vars.Add(name, letFunType)
                                  Mutables = env.Mutables.Remove(name) }
            match (typer env' init) with
            | Ok(initType) ->
                if not (isSubtypeOf env' initType.Type letFunType)
                    then Error [(pos, $"function '%s{name}' of type %O{letFunType} "
                                    + $"initialized with expression of incompatible type %O{initType.Type}")]
                    else
                        match (typer env' scope) with
                        | Ok(scopeType) ->
                            Ok { Pos = pos; Env = env; Type = scopeType.Type;
                                 Expr = LetRec(name, tannot, initType, scopeType) }
                        | Error(es) -> Error(es)
            | Error(es) -> Error(es)
        | Error(es) -> Error(es)
    | _ -> Error([(pos, $"function '%s{name}' initialized with non-lambda expression")])

/// Perform type checking of the given untyped AST.  Return a well-typed AST in
/// case of success, or a sequence of error messages in case of failure.
let typecheck (node: UntypedAST): TypingResult =
    typer { Vars = Map[]; TypeVars = Map[]; Mutables = Set[] } node<|MERGE_RESOLUTION|>--- conflicted
+++ resolved
@@ -151,14 +151,6 @@
     | (t1, TVar(name)) ->
         // Expand the type variable; crash immediately if 'name' is not in 'env'
         isSubtypeOf env t1 (env.TypeVars.[name])
-<<<<<<< HEAD
-    | (TFun(args1, ret1), TFun(arg2, ret2)) ->
-        // Check that the return type is a subtype of the other return type
-        let retSubtype = isSubtypeOf env ret1 ret2
-        // Check that the argument types are subtypes of the other argument types
-        let argsSubtype = List.forall2 (isSubtypeOf env) args1 arg2
-        retSubtype && argsSubtype
-=======
     | (TStruct(fields1), TStruct(fields2)) ->
         // A subtype struct must have at least the same fields of the supertype
         if fields1.Length < fields2.Length then false
@@ -173,7 +165,12 @@
             else
                 List.forall2 (fun t1 t2 -> isSubtypeOf env t1 t2)
                              fieldTypes1 fieldTypes2
->>>>>>> 60f150c0
+    | (TFun(args1, ret1), TFun(arg2, ret2)) ->
+        // Check that the return type is a subtype of the other return type
+        let retSubtype = isSubtypeOf env ret1 ret2
+        // Check that the argument types are subtypes of the other argument types
+        let argsSubtype = List.forall2 (isSubtypeOf env) args1 arg2
+        retSubtype && argsSubtype
     | (_, _) -> false
 
 
