// hyggec - The didactic compiler for the Hygge programming language.
// Copyright (C) 2023 Technical University of Denmark
// Author: Alceste Scalas <alcsc@dtu.dk>
// Released under the MIT license (see LICENSE.md for details)

/// Functions for pretty-printing compiler data structures (e.g. ASTs).
module PrettyPrinter

open AST


/// Newline symbol for the current operating system.
let internal nl = System.Environment.NewLine


/// Generic hierarchical representation of a tree for pretty-printing.
type internal Tree =
    /// Tree node with a description and a (possibly empty) list of subtrees.
    | Node of descr: string * subtrees: List<string * Tree>

    with
        /// Return a nicely indented representation of the tree.  The argument
        /// 'indent' is a string (expected to only contain spaces) providing the
        /// visual indentation from the left.
        member this.Format (indent: string): string =
            match this with
            | Node(descr, subtrees) ->
                let rec formatChildren (children: List<string * Tree>) (indent: string): string =
                    match children with
                    | [] -> ""
                    | [(descr, tree)] -> // Last child
                        let nameStr = if descr <> "" then (descr + ": ") else ""
                        let childIndent = indent + " " + (String.replicate (nameStr.Length + 1) " ")
                        indent + "┗╾" + nameStr + (tree.Format childIndent)
                    | (name, tree) :: rest ->
                        let nameStr = if name <> "" then (name + ": ") else ""
                        let childIndent = indent + "┃" + (String.replicate (nameStr.Length + 1) " ")
                        indent + "┣╾" + nameStr + (tree.Format childIndent)
                            + (formatChildren rest indent)
                descr + nl + (formatChildren subtrees indent)

        /// Return a nice, indented representation of the tree.
        override this.ToString(): string =
            this.Format ""


/// Traverse a Hygge Type and return its hierarchical representation.
let rec internal formatType (t: Type.Type): Tree =
    match t with
    | Type.TBool -> Node("bool", [])
    | Type.TInt -> Node("int", [])
    | Type.TFloat -> Node("float", [])
    | Type.TString -> Node("string", [])
    | Type.TUnit -> Node("unit", [])
    | Type.TVar(name) -> Node(name, [])
    | Type.TFun(args, ret) ->
        /// Formatted argument types with their respective positions
        let argChildren =
            List.map (fun (i, t) -> ($"arg %d{i+1}", formatType t))
                     (List.indexed args)
        Node("fun", (argChildren @
                     [("return", formatType ret)]))
    | Type.TStruct(fields) ->
        /// Formatted fields with their respective type
        let fieldsChildren =
            List.map (fun (f, t) -> ($"field %s{f}", formatType t)) fields
        Node("struct", fieldsChildren)
<<<<<<< HEAD
    | Type.TArray elemType ->
        Node("array", [("elemType", formatType elemType)])
=======
    | Type.TUnion(cases) ->
        /// Formatted case labels with their respective type
        let casesChildren =
            List.map (fun (f, t) -> ($"label %s{f}", formatType t)) cases
        Node("union", casesChildren)

>>>>>>> 16af9113

/// Traverse a Hygge typing environment and return its hierarchical
/// representation.
let rec internal formatTypingEnv (env: Typechecker.TypingEnv): List<string * Tree> =
    let formatMap (m: Map<string, Type.Type>): List<string * Tree> =
        List.map (fun (name, tpe) -> (name, formatType tpe)) (Map.toList m)
    let formatSet (s: Set<string>): string =
        if s.IsEmpty then "∅" else Util.formatAsSet s
    let vars = formatMap env.Vars
    let typeVars = formatMap env.TypeVars
    let varsNode = Node((if vars.IsEmpty then "∅" else "Map"), vars)
    let typeVarsNode = Node((if typeVars.IsEmpty then "∅" else "Map"), typeVars)
    let mutablesNode = Node((formatSet env.Mutables), [])
    [("Env.Vars", varsNode); ("Env.TypeVars", typeVarsNode)
     ("Env.Mutables", mutablesNode)]


/// Traverse an Hygge program AST from the given 'node' and return a
/// hierarchical representation of the AST contents.
let rec internal formatASTRec (node: AST.Node<'E,'T>): Tree =
    /// Build a pretty-printer tree with the given description, AST node,
    /// and list of descendent trees with descriptions.
    let mkTree (descr: string) (node: AST.Node<'E,'T>)
               (children: List<string * Tree>): Tree =
        Node($"%s{descr} %s{node.Pos.Format}",
             (formatNodeTypingInfo node) @ children)
    match node.Expr with
    | UnitVal -> mkTree "UnitVal ()" node []
    | IntVal(value) -> mkTree $"IntVal %d{value}" node []
    | BoolVal(value) -> mkTree $"BoolVal %b{value}" node []
    | FloatVal(value) -> mkTree $"FloatVal %f{value}" node []
    | StringVal(value) -> mkTree $"StringVal \"%s{value}\"" node []
    | Var(name) -> mkTree $"Var %s{name}" node []
    | Mult(lhs, rhs) ->
        mkTree "Mult" node [("lhs", formatASTRec lhs)
                            ("rhs", formatASTRec rhs)]
    | Add(lhs, rhs) ->
        mkTree "Add" node [("lhs", formatASTRec lhs)
                           ("rhs", formatASTRec rhs)]

    | Sub(lhs, rhs) ->
        mkTree "Sub" node [("lhs", formatASTRec lhs)
                           ("rhs", formatASTRec rhs)]
    | Div(lhs, rhs) ->
        mkTree "Div" node [("lhs", formatASTRec lhs)
                           ("rhs", formatASTRec rhs)]
    | Mod(lhs, rhs) ->
        mkTree "Mod" node [("lhs", formatASTRec lhs)
                           ("rhs", formatASTRec rhs)]
    | Sqrt(arg) ->
        mkTree "Sqrt" node [("arg", formatASTRec arg)]
    | Min(lhs, rhs) ->
        mkTree "Min" node [("lhs", formatASTRec lhs)
                           ("rhs", formatASTRec rhs)]
    | Max(lhs, rhs) ->
        mkTree "Max" node [("lhs", formatASTRec lhs)
                           ("rhs", formatASTRec rhs)]

    | And(lhs, rhs) ->
        mkTree "And" node [("lhs", formatASTRec lhs)
                           ("rhs", formatASTRec rhs)]
    | Or(lhs, rhs) ->
        mkTree "Or" node [("lhs", formatASTRec lhs)
                          ("rhs", formatASTRec rhs)]
    | Not(arg) ->
        mkTree "Not" node [("arg", formatASTRec arg)]
    | Eq(lhs, rhs) ->
        mkTree "Eq" node [("lhs", formatASTRec lhs)
                          ("rhs", formatASTRec rhs)]
    | Less(lhs, rhs) ->
        mkTree "Less" node [("lhs", formatASTRec lhs)
                            ("rhs", formatASTRec rhs)]
    | Greater(lhs, rhs) ->
        mkTree "Greater" node [("lhs", formatASTRec lhs)
                               ("rhs", formatASTRec rhs)]
    | GreaterEq(lhs, rhs) ->
        mkTree "GreaterEq" node [("lhs", formatASTRec lhs)
                                 ("rhs", formatASTRec rhs)]
    | LessEq(lhs, rhs) ->
        mkTree "LessEq" node [("lhs", formatASTRec lhs)
                              ("rhs", formatASTRec rhs)]
    | ReadInt -> mkTree "ReadInt" node []
    | ReadFloat -> mkTree "ReadFloat" node []
    | Print(arg) ->
        mkTree "Print" node [("arg", formatASTRec arg)]
    | PrintLn(arg) ->
        mkTree "PrintLn" node [("arg", formatASTRec arg)]
    | If(condition, ifTrue, ifFalse) ->
        mkTree "Conditional" node [("condition", formatASTRec condition);
                                   ("ifTrue", formatASTRec ifTrue)
                                   ("ifFalse", formatASTRec ifFalse)]
    | Seq(nodes) ->
        let children = List.map (fun n -> ("", formatASTRec n)) nodes
        mkTree "Seq" node children
    | Type(name, def, scope) ->
        mkTree $"Type %s{name}" node [("def", formatPretypeNode def)
                                      ("scope", formatASTRec scope)]
    | Ascription(tpe, node) ->
        mkTree $"Ascription" node [("Ascription", formatPretypeNode tpe)
                                   ("node", formatASTRec node)]
    | Assertion(arg) ->
        mkTree "Assertion" node [("arg", formatASTRec arg)]
    | Let(name, init, scope) ->
        mkTree $"Let %s{name}" node [("init", formatASTRec init)
                                     ("scope", formatASTRec scope)]
    | LetT(name, tpe, init, scope) ->
        mkTree $"LetT %s{name}" node [("Ascription", formatPretypeNode tpe)
                                      ("init", formatASTRec init)
                                      ("scope", formatASTRec scope)]
    | LetRec(name, tpe, init, scope) ->
        mkTree $"LetRec %s{name}" node [("Ascription", formatPretypeNode tpe)
                                        ("init", formatASTRec init)
                                        ("scope", formatASTRec scope)]
    | LetMut(name, init, scope) ->
        mkTree $"Let mutable %s{name}" node [("init", formatASTRec init)
                                             ("scope", formatASTRec scope)]
    | Assign(target, expr) ->
        mkTree $"Assign" node [("target", formatASTRec target)
                               ("expr", formatASTRec expr)]
    | While(cond, body) ->
        mkTree $"While" node [("cond", formatASTRec cond)
                              ("body", formatASTRec body)]
    | DoWhile(body, cond) ->
        mkTree $"DoWhile" node [("body", formatASTRec body)
                                ("cond", formatASTRec cond)]
    | Lambda(args, body) ->
        /// Formatted arguments with their pretype
        let argChildren =
            List.map (fun (v, t) -> ($"arg %s{v}", formatPretypeNode t)) args
        mkTree "Lambda" node (argChildren @
                              [("body", formatASTRec body)])
    | Application(expr, args) ->
        /// Formatted arguments with their respective positions
        let argChildren =
            List.map (fun (i, n) -> ($"arg %d{i+1}", formatASTRec n))
                     (List.indexed args)
        mkTree "Application" node (("expr", formatASTRec expr) ::
                                   argChildren)
    | StructCons(fields) ->
        /// Formatted fields of the structure
        let fieldsChildren =
            List.map (fun (f, n) -> ($"field %s{f}", formatASTRec n)) fields
        mkTree "StructCons" node fieldsChildren
    | FieldSelect(target, field) ->
        mkTree $"FieldSelect %s{field}" node [("expr", formatASTRec target)]
    | Pointer(addr) ->
        mkTree $"Pointer 0x%x{addr}" node []
    | UnionCons(label, expr) ->
        mkTree $"UnionCons %s{label}" node [("expr", formatASTRec expr)]
    | Match(expr, cases) ->
        let casesChildren =
            List.map (fun (l, v, cont) -> ($"case %s{l}{{%s{v}}}",
                                           formatASTRec cont)) cases
        mkTree "Match" node (("expr", formatASTRec expr) :: casesChildren)

    | ArrayCons(length, init) ->
        mkTree "ArrayCons" node [("length", formatASTRec length)
                                 ("init", formatASTRec init)]
    | ArrayLength target ->
        mkTree "ArrayLength" node [("target", formatASTRec target)]
    | ArrayElem(target, index) ->
        mkTree "ArrayElem" node [("target", formatASTRec target)
                                 ("index", formatASTRec index)]

/// Return a description of an AST node, and possibly some subtrees (that are
/// added to the overall tree structure).
and internal formatNodeTypingInfo (node: Node<'E,'T>): List<string * Tree> =
    let envChildren =
        match typeof<'E> with
        | t when t = typeof<unit> -> [] // Nothing to show
        | t when t = typeof<Typechecker.TypingEnv> ->
            formatTypingEnv ((node.Env :> obj) :?> Typechecker.TypingEnv)
        | t -> failwith $"BUG: unsupported AST environment type for pretty-printing: %O{t}"
    let typeChildren =
        match typeof<'T> with
        | t when t = typeof<unit> -> [] // Nothing to show
        | t when t = typeof<Type.Type> ->
            [("Type", formatType ((node.Type :> obj) :?> Type.Type))]
        | t -> failwith $"BUG: unsupported AST type argument for pretty-printing: %O{t}"
    envChildren @ typeChildren

/// Format a list of children of an AST node.  Each child is a pair with a
/// descriptive name (which may be empty) and an AST node.
and internal formatChildren<'E,'T> (children: list<string * Node<'E,'T>>): List<string * Tree> =
    List.map (fun (descr, node) -> (descr, formatASTRec node)) children

/// Traverse the Abstract Syntax Tree of a Hygge pretype from the given node,
/// and return a string containing a readable representation of the pretype AST
/// contents. 'indent' is a string (expected to contain only spaces) providing
/// the visual indentation from the left.
and internal formatPretypeNode (node: PretypeNode): Tree =
    match node.Pretype with
    | Pretype.TId(id) ->
        Node((formatPretypeDescr node $"Pretype Id \"%s{id}\""), [])
    | Pretype.TFun(args, ret) ->
        /// Formatted argument pretypes with their respective position
        let argChildren =
            List.map (fun (i, t) -> ((formatPretypeDescr t $"arg %d{i+1}"),
                                     formatPretypeNode t))
                     (List.indexed args)
        Node((formatPretypeDescr node "Function pretype"),
             argChildren @
             [("return", formatPretypeNode ret)])
    | Pretype.TStruct(fields) ->
        /// Formatted pretypes of each field with their respective field name
        let fieldsChildren =
            List.map (fun (name, t) -> ((formatPretypeDescr t $"field %s{name}"),
                                        formatPretypeNode t)) fields
        Node((formatPretypeDescr node "Struct pretype"), fieldsChildren)
<<<<<<< HEAD
    | Pretype.TArray(arrType) ->
        Node((formatPretypeDescr node "Array pretype"),
             [("arrType", formatPretypeNode arrType)])
=======
    | Pretype.TUnion(cases) ->
        /// Formatted pretypes of each union case with their respective label
        let casesChildren =
            List.map (fun (name, t) -> ((formatPretypeDescr t $"label %s{name}"),
                                        formatPretypeNode t)) cases
        Node((formatPretypeDescr node "Union pretype"), casesChildren)
>>>>>>> 16af9113

/// Format the description of a pretype AST node (without printing its
/// children).
and internal formatPretypeDescr (node: PretypeNode) (descr: string) : string =
    $"%s{descr}; pos: %s{node.Pos.Format}"

 /// Format the an AST node with a list of children.
and internal formatPretypeNodeWithChildren (node: PretypeNode) (descr: string)
                                           (children: list<string * PretypeNode>): Tree =
    Node((formatPretypeDescr node descr), (formatPretypeChildren children))

/// Format a list of children of an AST node.  Each child is a pair with a
/// descriptive name (which may be empty) and an AST node.  'indent' is a string
/// (expected to only contain spaces) providing the visual indentation from the
/// left.
and internal formatPretypeChildren (children: list<string * PretypeNode>): List<string * Tree> =
    List.map (fun (descr, node) -> (descr, formatPretypeNode node)) children


/// Return a compact but readable representation of the AST.
let prettyPrint<'E,'T> (node: Node<'E,'T>): string =
    (formatASTRec node).ToString()<|MERGE_RESOLUTION|>--- conflicted
+++ resolved
@@ -65,17 +65,14 @@
         let fieldsChildren =
             List.map (fun (f, t) -> ($"field %s{f}", formatType t)) fields
         Node("struct", fieldsChildren)
-<<<<<<< HEAD
     | Type.TArray elemType ->
         Node("array", [("elemType", formatType elemType)])
-=======
     | Type.TUnion(cases) ->
         /// Formatted case labels with their respective type
         let casesChildren =
             List.map (fun (f, t) -> ($"label %s{f}", formatType t)) cases
         Node("union", casesChildren)
 
->>>>>>> 16af9113
 
 /// Traverse a Hygge typing environment and return its hierarchical
 /// representation.
@@ -223,6 +220,7 @@
         mkTree $"FieldSelect %s{field}" node [("expr", formatASTRec target)]
     | Pointer(addr) ->
         mkTree $"Pointer 0x%x{addr}" node []
+
     | UnionCons(label, expr) ->
         mkTree $"UnionCons %s{label}" node [("expr", formatASTRec expr)]
     | Match(expr, cases) ->
@@ -285,18 +283,15 @@
             List.map (fun (name, t) -> ((formatPretypeDescr t $"field %s{name}"),
                                         formatPretypeNode t)) fields
         Node((formatPretypeDescr node "Struct pretype"), fieldsChildren)
-<<<<<<< HEAD
     | Pretype.TArray(arrType) ->
         Node((formatPretypeDescr node "Array pretype"),
              [("arrType", formatPretypeNode arrType)])
-=======
     | Pretype.TUnion(cases) ->
         /// Formatted pretypes of each union case with their respective label
         let casesChildren =
             List.map (fun (name, t) -> ((formatPretypeDescr t $"label %s{name}"),
                                         formatPretypeNode t)) cases
         Node((formatPretypeDescr node "Union pretype"), casesChildren)
->>>>>>> 16af9113
 
 /// Format the description of a pretype AST node (without printing its
 /// children).
