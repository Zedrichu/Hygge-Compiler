%{

// Preamble with definitions of types and/or functions.  The code appearing here
// will be placed on top of the generated parser source code.
open FSharp.Text.Parsing
open AST

// Auxiliary function to compute the position of an AST node
let pos (parseState: IParseState, inputIdx: int): AST.Position =
  let mainPos = parseState.InputStartPosition inputIdx
  let (rstart, rend) = parseState.ResultRange
  { FileName = mainPos.FileName
    Line = mainPos.pos_lnum + 1 // Line numbering from 1
    Col = mainPos.pos_cnum - mainPos.pos_bol + 1 // Line numbering from 1
    LineStart = rstart.pos_lnum + 1 // Row numbering from 1
    ColStart = rstart.pos_cnum - rstart.pos_bol + 1 // Column numbering from 1
    LineEnd = rend.pos_lnum + 1
    ColEnd = rend.pos_cnum - rend.pos_bol } // No +1: cover last-used character

// Auxiliary function to build an Abstract Syntax Tree node for a Hygge pretype.
// 'inputIdx' is the index of the symbol to use for computing the position of
// this expression (it will be used e.g. when reporting error messages).
let mkPretypeNode (parseState: IParseState, inputIdx: int, t: Pretype): PretypeNode =
  { Pos = pos(parseState, inputIdx); Pretype = t }

// Auxiliary function to build an untyped AST node for a Hygge expression.
// 'inputIdx' is the index of the symbol to use for computing the position of
// this expression (it will be used e.g. when reporting error messages).
let mkNode (parseState: IParseState, inputIdx: int, e: UntypedExpr): UntypedAST =
  { Pos = pos(parseState, inputIdx); Env = (); Type = (); Expr = e }

// Assertion failure message handler
let assertionError (parseState: IParseState, inputIdx: int): UntypedAST =
    let pos = pos(parseState, inputIdx)
    let snippet = SourceRepository.repository.GetSnippet(
      pos.FileName, pos.LineStart, pos.LineEnd, pos.ColStart, true, true
    )

    let msgArr =
        match snippet with
        | Some strArr -> List.concat [
            ["***********************"];
            [$"Assertion error @ {pos.FileName}:{pos.LineStart}:{pos.ColStart}"];
            ["-----------------------"];
            strArr;
            ["***********************"]]
        | None -> List.concat [
            ["***********************"];
            ["Assertion failed: <no source available>"];
            ["***********************"]]

    // Apply PrintLn(StringVal) structure to each element (line) of the message
    let node = mkNode(parseState, inputIdx,
        Expr.Seq(
            List.map
                (fun el ->
                    mkNode(parseState, inputIdx, Expr.PrintLn(
                        mkNode(parseState, inputIdx, Expr.StringVal(el)))))
                msgArr)
        )

    node
%}

// Name of the grammar rule (defined below) to parse first.
%start program

// The type of data produced by a successful parsing of the 'program' rule.
%type <AST.UntypedAST> program

// The tokens that follow are declared here, and recognised by the lexer
// according to its configuration in Lexer.fsl.

// Tokens for literal (constant) values
%token <bool> LIT_BOOL
%token <int> LIT_INT
%token <single> LIT_FLOAT
%token <string> LIT_STRING
%token <unit> LIT_UNIT

// Tokens for arithmetic operators
%token TIMES PLUS MINUS DIV MOD SQRT MIN MAX
// Tokens C-style compute-assign operators
%token MINUS_EQ PLUS_EQ TIMES_EQ DIV_EQ MOD_EQ
// Tokens for C-style increment/decrement operators
%token INCREMENT DECREMENT

// Tokens for logical operators
%token AND OR NOT XOR SAND SOR

// Tokens for relational operators
%token EQ LT GT LE GE

// Tokens for control flow
%token IF THEN ELSE

// Tokens for parentheses and brackets
%token LPAR RPAR LCURLY RCURLY

// Variable and type declarators
%token LET TYPE MUTABLE

// Misc tokens
%token SEMI EOF COLON LARROW RARROW COMMA

// Built-in statements
%token READ_INT
%token READ_FLOAT
%token PRINT
%token PRINTLN
%token ASSERT
%token WHILE
%token DO
%token FOR
%token FUN

// Generic identifier (might result in a variable, pretype, etc.)
%token <string> IDENT

%%

// These are the rules of the grammar.  For each rule, we specify a snippet of
// F# code (between curly brackets) to be executed after a grammar rule is
// matched.  The code snippet can refer to each sub-expression by number ($1,
// $2, ...) to retrieve the result of the snippet of F# code executed after
// that sub-expression was matched earlier.

// Starting point: parsing rule for a whole Hygge program.
program:
    | expr EOF  { $1 } // A program is an expression followed by End-Of-File

// Any expression.
expr:
  | TYPE variable EQ pretype SEMI expr  {
        mkNode(parseState, 1, Expr.Type($2, $4, $6))
    }
  | LET variable EQ simpleExpr SEMI expr  {
        mkNode(parseState, 1, Expr.Let($2, $4, $6))
    }
  | LET variable COLON pretype EQ simpleExpr SEMI expr  {
        mkNode(parseState, 1, Expr.LetT($2, $4, $6, $8))
    }
  | LET MUTABLE variable EQ simpleExpr SEMI expr  {
        mkNode(parseState, 1, Expr.LetMut($3, $5, $7))
    }
  // Syntactic sugaring for function definition
  | FUN variable parenArgTypesSeq COLON pretype EQ simpleExpr SEMI expr  {
      let (_, argTypes) = List.unzip $3 // Extract argument pretypes
      mkNode(parseState, 1, Expr.LetT($2, mkPretypeNode(parseState, 5,
                                                        Pretype.TFun(argTypes, $5)),
                                      mkNode(parseState, 7, Lambda($3, $7)), $9))
    }
  | curlyExpr expr  { mkNode(parseState, 1, Expr.Seq([$1; $2])) }
  | sequenceExpr  {
        // If the sequence only contains one expression, we simplify the AST: we
        // just return the expression...
        if (List.length $1) = 1 then mkNode(parseState, 1, ($1.[0]:UntypedAST).Expr)
        // ...otherwise, we build a Seq with all entries
        else mkNode(parseState, 1, Expr.Seq($1))
    }

// Expression between curly brackets
curlyExpr:
  | LCURLY expr RCURLY  { $2 }

// Sequence of expressions separated by semicolons.
sequenceExpr:
  | simpleExpr SEMI expr  {
      // If the parsed 'expr' after the semicolon is a Seq, we simplify the AST:
      // instead of returning the Seq, we concatenate its nodes directly after
      // the 'simpleExpr' parsed before the semicolon
      match $3.Expr with
      | Seq(nodes) -> $1 :: nodes
      | _ -> $1 :: [$3]
    }
  | simpleExpr            { [$1] }

// A "simple" expression, which (unlike the more general 'expr' above) cannot
// result in a 'Seq'uence of sub-expressions, unless they are explicitly
// enclosed in curly brackets
simpleExpr:
  | ifExpr                                  { $1 }
  | curlyExpr                               { $1 }
  | ifExpr                                                           { $1 }
  | curlyExpr                                                        { $1 }
  | primary LARROW simpleExpr                                        { mkNode(parseState, 2, Expr.Assign($1, $3)) }
  | primary PLUS_EQ simpleExpr                                       { mkNode(parseState, 2, Expr.Assign($1,
                                                                            mkNode(parseState, 2, Expr.Add($1, $3)))) }
  | primary MINUS_EQ simpleExpr                                      { mkNode(parseState, 2, Expr.Assign($1,
                                                                            mkNode(parseState, 2, Expr.Sub($1, $3)))) }
  | primary TIMES_EQ simpleExpr                                      { mkNode(parseState, 2, Expr.Assign($1,
                                                                            mkNode(parseState, 2, Expr.Mult($1, $3)))) }
  | primary DIV_EQ simpleExpr                                        { mkNode(parseState, 2, Expr.Assign($1,
                                                                            mkNode(parseState, 2, Expr.Div($1, $3)))) }
  | primary MOD_EQ simpleExpr                                        { mkNode(parseState, 2, Expr.Assign($1,
                                                                            mkNode(parseState, 2, Expr.Mod($1, $3)))) }
  | WHILE simpleExpr DO simpleExpr                                   { mkNode(parseState, 1, Expr.While($2, $4)) }
<<<<<<< HEAD
  // For -loop formulation: for (init; condition; update) { body }
=======
>>>>>>> 91948af1
  | FOR LPAR simpleExpr SEMI orExpr SEMI simpleExpr RPAR simpleExpr  { mkNode(parseState, 1, Expr.Seq([
                                                                       $3;
                                                                       mkNode(parseState, 1, Expr.While($5,
                                                                          mkNode(parseState, 1, Expr.Seq([$9; $7]))))
                                                                       ]))}
  | FUN parenArgTypesSeq RARROW simpleExpr                           { mkNode(parseState, 1, Expr.Lambda($2, $4)) }

// An 'if-then-else' expression
ifExpr:
  | IF simpleExpr THEN simpleExpr ELSE simpleExpr  { mkNode(parseState, 1, Expr.If($2, $4, $6)) }
  | orExpr                                         { $1 }

// Logical 'or' expression
orExpr:
  | orExpr OR andExpr  { mkNode(parseState, 2, Expr.Or($1, $3)) }
  | orExpr SOR andExpr { mkNode(parseState, 2,
                         Expr.If(
                            $1,
                            mkNode(parseState, 2, Expr.BoolVal(true)),
                            $3)
                        )}
  | orExpr XOR andExpr {
    mkNode( parseState, 2,
      Expr.And(
        mkNode(parseState, 2, Expr.Or($1, $3)),
        mkNode(parseState, 2, Expr.Not(mkNode(parseState, 2, Expr.And($1, $3))))
      )
    )
  }
  | andExpr            { $1 }

// Logical 'and' expression
andExpr:
  | andExpr AND relExpr  { mkNode(parseState, 2, Expr.And($1, $3)) }
  | andExpr SAND relExpr { mkNode(parseState, 2,
                            Expr.If(
                                mkNode(parseState, 2, Expr.Not($1)),
                                mkNode(parseState, 2, Expr.BoolVal(false)),
                                $3
                            )
                         )}
  | relExpr              { $1 }

// Relational expression
relExpr:
  | addExpr EQ addExpr  { mkNode(parseState, 2, Expr.Eq($1, $3)) }
  | addExpr LT addExpr  { mkNode(parseState, 2, Expr.Less($1, $3)) }
  | addExpr GT addExpr  { mkNode(parseState, 2, Expr.Greater($1, $3)) }
  | addExpr LE addExpr  { mkNode(parseState, 2, Expr.LessEq($1, $3)) }
  | addExpr GE addExpr  { mkNode(parseState, 2, Expr.GreaterEq($1, $3)) }
  | addExpr             { $1 }

// Additive expression
addExpr:
  | addExpr PLUS  multExpr   { mkNode(parseState, 2, Expr.Add($1, $3)) }
  | addExpr MINUS multExpr   { mkNode(parseState, 2, Expr.Sub($1, $3)) }
  | multExpr                 { $1 }

// Multiplicative expression
multExpr:
  | multExpr TIMES unaryExpr  { mkNode(parseState, 2, Expr.Mult($1, $3)) }
  | multExpr DIV unaryExpr    { mkNode(parseState, 2, Expr.Div($1, $3)) }
  | multExpr MOD unaryExpr    { mkNode(parseState, 2, Expr.Mod($1, $3)) }
  | unaryExpr                 { $1 }

// Unary expression
unaryExpr:
  | NOT unaryExpr                               { mkNode(parseState, 1, Expr.Not($2)) }
  | READ_INT LIT_UNIT                           { mkNode(parseState, 1, Expr.ReadInt) }
  | READ_INT LPAR RPAR                          { mkNode(parseState, 1, Expr.ReadInt) }
  | READ_FLOAT LIT_UNIT                         { mkNode(parseState, 1, Expr.ReadFloat) }
  | READ_FLOAT LPAR RPAR                        { mkNode(parseState, 1, Expr.ReadFloat) }
  | PRINT LPAR simpleExpr RPAR                  { mkNode(parseState, 1, Expr.Print($3)) }
  | PRINTLN LPAR simpleExpr RPAR                { mkNode(parseState, 1, Expr.PrintLn($3)) }
  | SQRT LPAR simpleExpr RPAR                   { mkNode(parseState, 1, Expr.Sqrt($3)) }
  // | MIN LPAR simpleExpr COMMA simpleExpr RPAR   { mkNode(parseState, 1, Expr.Min($3, $5)) }
  | MIN LPAR simpleExpr COMMA simpleExpr RPAR   { mkNode(parseState, 1,
                                                    Expr.If(
                                                        mkNode(parseState, 1, Expr.Less($3, $5)),
                                                        $3, $5)) }
  // | MAX LPAR simpleExpr COMMA simpleExpr RPAR   { mkNode(parseState, 1, Expr.Max($3, $5)) }
  | MAX LPAR simpleExpr COMMA simpleExpr RPAR   { mkNode(parseState, 1,
                                                    Expr.If(
                                                        mkNode(parseState, 1, Expr.Greater($3, $5)),
                                                        $3, $5)) }
  | ASSERT LPAR simpleExpr RPAR                 { mkNode(parseState, 1,
                                                    Expr.Seq([
                                                        mkNode(parseState, 1, Expr.If(
                                                            $3,
                                                            mkNode(parseState, 1, Expr.UnitVal),
                                                            assertionError(parseState, 1)));
                                                        mkNode(parseState, 1, Expr.Assertion($3));
                                                    ])) }
  | ascriptionExpr                              { $1 }
  // Avoid ambiguity by higher precedence for the postfix operators

  // Prefix Increment:
  // Increments the value of the mutable variable by 1. Reduces to the value after increment
  | INCREMENT unaryExpr                         { mkNode(parseState, 1, Expr.Assign($2,
                                                    mkNode(parseState, 1, Expr.Add($2,
                                                        mkNode(parseState, 1, Expr.IntVal(1)))))) }
  // Prefix Decrement:
  // Decrements the value of the mutable variable by 1. Reduces to the value after decrement.
  | DECREMENT unaryExpr                         { mkNode(parseState, 1, Expr.Assign($2,
                                                    mkNode(parseState, 1, Expr.Sub($2,
                                                        mkNode(parseState, 1, Expr.IntVal(1)))))) }

  // Postfix Increment:
  // Increments the value of the mutable variable by 1. Reduces to the value that the variable had before operation.
  | ascriptionExpr INCREMENT                    { mkNode(parseState, 2, Expr.Seq([
                                                    mkNode(parseState, 2, Expr.Assign($1,
                                                        mkNode(parseState, 2, Expr.Add($1,
                                                            mkNode(parseState, 2, Expr.IntVal(1))))));
                                                    mkNode(parseState, 2, Expr.Sub($1,
                                                        mkNode(parseState, 2, Expr.IntVal(1))))
                                                    ])) }
  // Postfix Decrement:
  // Decrements the value of the mutable variable by 1. Reduces to the value that the variable had before operation.
  | ascriptionExpr DECREMENT                      { mkNode(parseState, 2, Expr.Seq([
                                                    mkNode(parseState, 2, Expr.Assign($1,
                                                        mkNode(parseState, 2, Expr.Sub($1,
                                                            mkNode(parseState, 2, Expr.IntVal(1))))));
                                                    mkNode(parseState, 2, Expr.Add($1,
                                                        mkNode(parseState, 2, Expr.IntVal(1))))
                                                    ])) }
  | primary parenExprCommaSeq                   { mkNode(parseState, 1, Expr.Application($1, $2))}

// Ascription, i.e. primary expression with (optional) type annotation
ascriptionExpr:
  | primary COLON pretype  { mkNode(parseState, 2, Expr.Ascription($3, $1)) }
  | primary                { $1 }

// Primary expressions
primary:
  | LPAR simpleExpr RPAR                     { $2 }
  | value                                    { $1 }
  | variable                                 { mkNode(parseState, 1, Expr.Var($1)) }

// Variable name
variable:
  | ident       { $1 }

// Literal constants
value:
  | LIT_BOOL        { mkNode(parseState, 1, Expr.BoolVal($1)) }
  | MINUS LIT_INT   { mkNode(parseState, 1, Expr.IntVal(-$2)) }
  | LIT_INT         { mkNode(parseState, 1, Expr.IntVal($1)) }
  | LIT_FLOAT       { mkNode(parseState, 1, Expr.FloatVal($1)) }
  | LIT_STRING      { mkNode(parseState, 1, Expr.StringVal($1.[1..^1])) } // Trim quotes around string
  | LIT_UNIT        { mkNode(parseState, 1, Expr.UnitVal) }

// Pretype specification
pretype:
  | ident                                    { mkPretypeNode(parseState, 1,
                                                             Pretype.TId($1)) }
  | parenTypesSeq RARROW pretype             { mkPretypeNode(parseState, 1,
                                                             Pretype.TFun($1, $3)) }

// Generic identifier
ident:
  | IDENT  { $1 } // We just return the string captured by the token 'IDENT'

// Possibly empty equence of comma-separated identifiers with type ascriptions,
// in parentheses
parenArgTypesSeq:
  | LPAR RPAR              { [] }
  | LIT_UNIT               { [] } // Needed because token LIT_UNIT matches "()"
  | LPAR argTypesSeq RPAR  { $2 }

// Non-empty sequence of comma-separated identifiers with type ascriptions
argTypesSeq:
  | variable COLON pretype COMMA argTypesSeq  { ($1, $3) :: $5 }
  | variable COLON pretype                    { [($1, $3)] }

// Possibly empty equence of comma-separated pretypes
parenTypesSeq:
  | LPAR RPAR           { [] }
  | LIT_UNIT            { [] } // Needed because token LIT_UNIT matches "()"
  | LPAR typesSeq RPAR  { $2 }

// Non-empty sequence of types
typesSeq:
  | pretype COMMA typesSeq  { $1 :: $3 }
  | pretype                 { [$1] }

// Possibly empty equence of comma-separated expressions, between parentheses
parenExprCommaSeq:
  | LPAR RPAR               { [] }
  | LIT_UNIT                { [] } // Needed because token LIT_UNIT matches "()"
  | LPAR exprCommaSeq RPAR  { $2 }

// Non-empty sequence of comma-separated expressions
exprCommaSeq:
  | simpleExpr COMMA exprCommaSeq  { $1 :: $3 }
  | simpleExpr                     { [$1] }<|MERGE_RESOLUTION|>--- conflicted
+++ resolved
@@ -179,8 +179,6 @@
 // result in a 'Seq'uence of sub-expressions, unless they are explicitly
 // enclosed in curly brackets
 simpleExpr:
-  | ifExpr                                  { $1 }
-  | curlyExpr                               { $1 }
   | ifExpr                                                           { $1 }
   | curlyExpr                                                        { $1 }
   | primary LARROW simpleExpr                                        { mkNode(parseState, 2, Expr.Assign($1, $3)) }
@@ -195,10 +193,7 @@
   | primary MOD_EQ simpleExpr                                        { mkNode(parseState, 2, Expr.Assign($1,
                                                                             mkNode(parseState, 2, Expr.Mod($1, $3)))) }
   | WHILE simpleExpr DO simpleExpr                                   { mkNode(parseState, 1, Expr.While($2, $4)) }
-<<<<<<< HEAD
   // For -loop formulation: for (init; condition; update) { body }
-=======
->>>>>>> 91948af1
   | FOR LPAR simpleExpr SEMI orExpr SEMI simpleExpr RPAR simpleExpr  { mkNode(parseState, 1, Expr.Seq([
                                                                        $3;
                                                                        mkNode(parseState, 1, Expr.While($5,
