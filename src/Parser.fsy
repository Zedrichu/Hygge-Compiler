%{

// Preamble with definitions of types and/or functions.  The code appearing here
// will be placed on top of the generated parser source code.
open FSharp.Text.Parsing
open AST

// Auxiliary function to compute the position of an AST node
let pos (parseState: IParseState, inputIdx: int): AST.Position =
  let mainPos = parseState.InputStartPosition inputIdx
  let (rstart, rend) = parseState.ResultRange
  { FileName = mainPos.FileName
    Line = mainPos.pos_lnum + 1 // Line numbering from 1
    Col = mainPos.pos_cnum - mainPos.pos_bol + 1 // Line numbering from 1
    LineStart = rstart.pos_lnum + 1 // Row numbering from 1
    ColStart = rstart.pos_cnum - rstart.pos_bol + 1 // Column numbering from 1
    LineEnd = rend.pos_lnum + 1
    ColEnd = rend.pos_cnum - rend.pos_bol } // No +1: cover last-used character

// Auxiliary function to build an Abstract Syntax Tree node for a Hygge pretype.
// 'inputIdx' is the index of the symbol to use for computing the position of
// this expression (it will be used e.g. when reporting error messages).
let mkPretypeNode (parseState: IParseState, inputIdx: int, t: Pretype): PretypeNode =
  { Pos = pos(parseState, inputIdx); Pretype = t }

// Auxiliary function to build an untyped AST node for a Hygge expression.
// 'inputIdx' is the index of the symbol to use for computing the position of
// this expression (it will be used e.g. when reporting error messages).
let mkNode (parseState: IParseState, inputIdx: int, e: UntypedExpr): UntypedAST =
  { Pos = pos(parseState, inputIdx); Env = (); Type = (); Expr = e }

let applySelectors (lst: 'a list): (string * 'a) list =
  let indexedList = List.indexed lst
  List.map (fun (i, p) -> ($"_{i + 1}", p)) indexedList

// Assertion failure message handler
let assertionError (parseState: IParseState, inputIdx: int): UntypedAST =
    let pos = pos(parseState, inputIdx)
    let snippet = SourceRepository.repository.GetSnippet(
      pos.FileName, pos.LineStart, pos.LineEnd, pos.ColStart, true, true
    )

    let msgArr =
        match snippet with
        | Some strArr -> List.concat [
            ["***********************"];
            [$"Assertion error @ {pos.FileName}:{pos.LineStart}:{pos.ColStart}"];
            ["-----------------------"];
            strArr;
            ["***********************"]]
        | None -> List.concat [
            ["***********************"];
            ["Assertion failed: <no source available>"];
            ["***********************"]]

    // Apply PrintLn(StringVal) structure to each element (line) of the message
    let node = mkNode(parseState, inputIdx,
        Expr.Seq(
            List.map
                (fun el ->
                    mkNode(parseState, inputIdx, Expr.PrintLn(
                        mkNode(parseState, inputIdx, Expr.StringVal(el)))))
                msgArr)
        )

    node
%}

// Name of the grammar rule (defined below) to parse first.
%start program

// The type of data produced by a successful parsing of the 'program' rule.
%type <AST.UntypedAST> program

// The tokens that follow are declared here, and recognised by the lexer
// according to its configuration in Lexer.fsl.

// Tokens for literal (constant) values
%token <bool> LIT_BOOL
%token <int> LIT_INT
%token <single> LIT_FLOAT
%token <string> LIT_STRING
%token <unit> LIT_UNIT

// Tokens for arithmetic operators
%token TIMES PLUS MINUS DIV MOD SQRT MIN MAX
// Tokens C-style compute-assign operators
%token MINUS_EQ PLUS_EQ TIMES_EQ DIV_EQ MOD_EQ
// Tokens for C-style increment/decrement operators
%token INCREMENT DECREMENT

// Tokens for logical operators
%token AND OR NOT XOR SAND SOR

// Tokens for relational operators
%token EQ LT GT LE GE

// Tokens for control flow
%token IF THEN ELSE

// Tokens for parentheses and brackets
%token LPAR RPAR LCURLY RCURLY

// Variable and type declarators
%token LET TYPE MUTABLE

// Misc tokens
%token SEMI EOF COLON LARROW RARROW COMMA DOT

// Built-in statements
%token READ_INT
%token READ_FLOAT
%token PRINT
%token PRINTLN
%token ASSERT
%token WHILE
%token DO
%token FOR
%token FUN REC
%token STRUCT
<<<<<<< HEAD
%token REF
%token TUPLE
%token ARRAY ARRAY_LENGTH ARRAY_ELEM
=======
%token UNION MATCH WITH
>>>>>>> 16af9113

// Generic identifier (might result in a variable, pretype, etc.)
%token <string> IDENT

%%

// These are the rules of the grammar.  For each rule, we specify a snippet of
// F# code (between curly brackets) to be executed after a grammar rule is
// matched.  The code snippet can refer to each sub-expression by number ($1,
// $2, ...) to retrieve the result of the snippet of F# code executed after
// that sub-expression was matched earlier.

// Starting point: parsing rule for a whole Hygge program.
program:
    | expr EOF  { $1 } // A program is an expression followed by End-Of-File

// Any expression.
expr:
  | TYPE variable EQ pretype SEMI expr  {
        mkNode(parseState, 1, Expr.Type($2, $4, $6))
    }
  | LET variable EQ simpleExpr SEMI expr  {
        mkNode(parseState, 1, Expr.Let($2, $4, $6))
    }
  | LET variable COLON pretype EQ simpleExpr SEMI expr  {
        mkNode(parseState, 1, Expr.LetT($2, $4, $6, $8))
    }
  | LET REC variable COLON pretype EQ simpleExpr SEMI expr  {
        mkNode(parseState, 1, Expr.LetRec($3, $5, $7, $9))
    }
  | LET MUTABLE variable EQ simpleExpr SEMI expr  {
        mkNode(parseState, 1, Expr.LetMut($3, $5, $7))
    }
  // Syntactic sugaring for function definition
  | FUN variable parenArgTypesSeq COLON pretype EQ simpleExpr SEMI expr  {
      let (_, argTypes) = List.unzip $3 // Extract argument pretypes
      mkNode(parseState, 1, Expr.LetT($2, mkPretypeNode(parseState, 5,
                                                        Pretype.TFun(argTypes, $5)),
                                      mkNode(parseState, 7, Lambda($3, $7)), $9))
    }
  // Syntactic sugaring for recursive function definition
  | REC FUN variable parenArgTypesSeq COLON pretype EQ simpleExpr SEMI expr  {
      let (_, argTypes) = List.unzip $4 // Extract argument pretypes
      mkNode(parseState, 1, Expr.LetRec($3, mkPretypeNode(parseState, 5,
                                                        Pretype.TFun(argTypes, $6)),
                                      mkNode(parseState, 7, Lambda($4, $8)), $10))
    }
  | curlyExpr expr  { mkNode(parseState, 1, Expr.Seq([$1; $2])) }
  | sequenceExpr  {
        // If the sequence only contains one expression, we simplify the AST: we
        // just return the expression...
        if (List.length $1) = 1 then mkNode(parseState, 1, ($1.[0]:UntypedAST).Expr)
        // ...otherwise, we build a Seq with all entries
        else mkNode(parseState, 1, Expr.Seq($1))
    }

// Expression between curly brackets
curlyExpr:
  | LCURLY expr RCURLY  { $2 }

// Sequence of expressions separated by semicolons.
sequenceExpr:
  | simpleExpr SEMI expr  {
      // If the parsed 'expr' after the semicolon is a Seq, we simplify the AST:
      // instead of returning the Seq, we concatenate its nodes directly after
      // the 'simpleExpr' parsed before the semicolon
      match $3.Expr with
      | Seq(nodes) -> $1 :: nodes
      | _ -> $1 :: [$3]
    }
  | simpleExpr            { [$1] }

// A "simple" expression, which (unlike the more general 'expr' above) cannot
// result in a 'Seq'uence of sub-expressions, unless they are explicitly
// enclosed in curly brackets
simpleExpr:
<<<<<<< HEAD
  | ifExpr                                                           { $1 }
  | curlyExpr                                                        { $1 }
  | primary LARROW simpleExpr                                        { mkNode(parseState, 2, Expr.Assign($1, $3)) }
  | primary PLUS_EQ simpleExpr                                       { mkNode(parseState, 2, Expr.Assign($1,
                                                                            mkNode(parseState, 2, Expr.Add($1, $3)))) }
  | primary MINUS_EQ simpleExpr                                      { mkNode(parseState, 2, Expr.Assign($1,
                                                                            mkNode(parseState, 2, Expr.Sub($1, $3)))) }
  | primary TIMES_EQ simpleExpr                                      { mkNode(parseState, 2, Expr.Assign($1,
                                                                            mkNode(parseState, 2, Expr.Mult($1, $3)))) }
  | primary DIV_EQ simpleExpr                                        { mkNode(parseState, 2, Expr.Assign($1,
                                                                            mkNode(parseState, 2, Expr.Div($1, $3)))) }
  | primary MOD_EQ simpleExpr                                        { mkNode(parseState, 2, Expr.Assign($1,
                                                                            mkNode(parseState, 2, Expr.Mod($1, $3)))) }
  | WHILE simpleExpr DO simpleExpr                                   { mkNode(parseState, 1, Expr.While($2, $4)) }
  | DO simpleExpr WHILE simpleExpr                                   { mkNode(parseState, 1, Expr.DoWhile($2, $4)) }
  // For -loop formulation: for (init; condition; update) { body }
  | FOR LPAR simpleExpr SEMI orExpr SEMI simpleExpr RPAR simpleExpr  { mkNode(parseState, 1, Expr.Seq([
                                                                       $3;
                                                                       mkNode(parseState, 1, Expr.While($5,
                                                                          mkNode(parseState, 1, Expr.Seq([$9; $7]))))
                                                                       ]))}
  | FUN parenArgTypesSeq RARROW simpleExpr                           { mkNode(parseState, 1, Expr.Lambda($2, $4)) }
=======
  | ifExpr                { $1 }
  | curlyExpr             { $1 }
  | primary LARROW simpleExpr  { mkNode(parseState, 2, Expr.Assign($1, $3)) }
  | WHILE simpleExpr DO simpleExpr  { mkNode(parseState, 1, Expr.While($2, $4)) }
  | FUN parenArgTypesSeq RARROW simpleExpr  { mkNode(parseState, 1, Expr.Lambda($2, $4)) }
  | MATCH simpleExpr WITH LCURLY matchCases RCURLY  { mkNode(parseState, 1,
                                                             Expr.Match($2, $5)) }
>>>>>>> 16af9113

// An 'if-then-else' expression
ifExpr:
  | IF simpleExpr THEN simpleExpr ELSE simpleExpr  { mkNode(parseState, 1, Expr.If($2, $4, $6)) }
  | orExpr                                         { $1 }

// Logical 'or' expression
orExpr:
  | orExpr OR andExpr  { mkNode(parseState, 2, Expr.Or($1, $3)) }
  | orExpr SOR andExpr { mkNode(parseState, 2,
                         Expr.If(
                            $1,
                            mkNode(parseState, 2, Expr.BoolVal(true)),
                            $3)
                        )}
  | orExpr XOR andExpr {
    mkNode( parseState, 2,
      Expr.And(
        mkNode(parseState, 2, Expr.Or($1, $3)),
        mkNode(parseState, 2, Expr.Not(mkNode(parseState, 2, Expr.And($1, $3))))
      )
    )
  }
  | andExpr            { $1 }

// Logical 'and' expression
andExpr:
  | andExpr AND relExpr  { mkNode(parseState, 2, Expr.And($1, $3)) }
  | andExpr SAND relExpr { mkNode(parseState, 2,
                            Expr.If(
                                mkNode(parseState, 2, Expr.Not($1)),
                                mkNode(parseState, 2, Expr.BoolVal(false)),
                                $3
                            )
                         )}
  | relExpr              { $1 }

// Relational expression
relExpr:
  | addExpr EQ addExpr  { mkNode(parseState, 2, Expr.Eq($1, $3)) }
  | addExpr LT addExpr  { mkNode(parseState, 2, Expr.Less($1, $3)) }
  | addExpr GT addExpr  { mkNode(parseState, 2, Expr.Greater($1, $3)) }
  | addExpr LE addExpr  { mkNode(parseState, 2, Expr.LessEq($1, $3)) }
  | addExpr GE addExpr  { mkNode(parseState, 2, Expr.GreaterEq($1, $3)) }
  | addExpr             { $1 }

// Additive expression
addExpr:
  | addExpr PLUS  multExpr   { mkNode(parseState, 2, Expr.Add($1, $3)) }
  | addExpr MINUS multExpr   { mkNode(parseState, 2, Expr.Sub($1, $3)) }
  | multExpr                 { $1 }

// Multiplicative expression
multExpr:
  | multExpr TIMES unaryExpr  { mkNode(parseState, 2, Expr.Mult($1, $3)) }
  | multExpr DIV unaryExpr    { mkNode(parseState, 2, Expr.Div($1, $3)) }
  | multExpr MOD unaryExpr    { mkNode(parseState, 2, Expr.Mod($1, $3)) }
  | unaryExpr                 { $1 }

// Unary expression
unaryExpr:
  | NOT unaryExpr                               { mkNode(parseState, 1, Expr.Not($2)) }
  | READ_INT LIT_UNIT                           { mkNode(parseState, 1, Expr.ReadInt) }
  | READ_INT LPAR RPAR                          { mkNode(parseState, 1, Expr.ReadInt) }
  | READ_FLOAT LIT_UNIT                         { mkNode(parseState, 1, Expr.ReadFloat) }
  | READ_FLOAT LPAR RPAR                        { mkNode(parseState, 1, Expr.ReadFloat) }
  | PRINT LPAR simpleExpr RPAR                  { mkNode(parseState, 1, Expr.Print($3)) }
  | PRINTLN LPAR simpleExpr RPAR                { mkNode(parseState, 1, Expr.PrintLn($3)) }
  | SQRT LPAR simpleExpr RPAR                   { mkNode(parseState, 1, Expr.Sqrt($3)) }
  // | MIN LPAR simpleExpr COMMA simpleExpr RPAR   { mkNode(parseState, 1, Expr.Min($3, $5)) }
  | MIN LPAR simpleExpr COMMA simpleExpr RPAR   { mkNode(parseState, 1,
                                                    Expr.If(
                                                        mkNode(parseState, 1, Expr.Less($3, $5)),
                                                        $3, $5)) }
  // | MAX LPAR simpleExpr COMMA simpleExpr RPAR   { mkNode(parseState, 1, Expr.Max($3, $5)) }
  | MAX LPAR simpleExpr COMMA simpleExpr RPAR   { mkNode(parseState, 1,
                                                    Expr.If(
                                                        mkNode(parseState, 1, Expr.Greater($3, $5)),
                                                        $3, $5)) }
  | ASSERT LPAR simpleExpr RPAR                 { mkNode(parseState, 1,
                                                    Expr.Seq([
                                                        mkNode(parseState, 1, Expr.If(
                                                            $3,
                                                            mkNode(parseState, 1, Expr.UnitVal),
                                                            assertionError(parseState, 1)));
                                                        mkNode(parseState, 1, Expr.Assertion($3));
                                                    ])) }
  | ascriptionExpr                              { $1 }
  // Avoid ambiguity by higher precedence for the postfix operators

  // Prefix Increment:
  // Increments the value of the mutable variable by 1. Reduces to the value after increment
  | INCREMENT unaryExpr                         { mkNode(parseState, 1, Expr.Assign($2,
                                                    mkNode(parseState, 1, Expr.Add($2,
                                                        mkNode(parseState, 1, Expr.IntVal(1)))))) }
  // Prefix Decrement:
  // Decrements the value of the mutable variable by 1. Reduces to the value after decrement.
  | DECREMENT unaryExpr                         { mkNode(parseState, 1, Expr.Assign($2,
                                                    mkNode(parseState, 1, Expr.Sub($2,
                                                        mkNode(parseState, 1, Expr.IntVal(1)))))) }

  // Postfix Increment:
  // Increments the value of the mutable variable by 1. Reduces to the value that the variable had before operation.
  | ascriptionExpr INCREMENT                    { mkNode(parseState, 2, Expr.Seq([
                                                    mkNode(parseState, 2, Expr.Assign($1,
                                                        mkNode(parseState, 2, Expr.Add($1,
                                                            mkNode(parseState, 2, Expr.IntVal(1))))));
                                                    mkNode(parseState, 2, Expr.Sub($1,
                                                        mkNode(parseState, 2, Expr.IntVal(1))))
                                                    ])) }
  // Postfix Decrement:
  // Decrements the value of the mutable variable by 1. Reduces to the value that the variable had before operation.
  | ascriptionExpr DECREMENT                      { mkNode(parseState, 2, Expr.Seq([
                                                    mkNode(parseState, 2, Expr.Assign($1,
                                                        mkNode(parseState, 2, Expr.Sub($1,
                                                            mkNode(parseState, 2, Expr.IntVal(1))))));
                                                    mkNode(parseState, 2, Expr.Add($1,
                                                        mkNode(parseState, 2, Expr.IntVal(1))))
                                                    ])) }
  | primary parenExprCommaSeq                   { mkNode(parseState, 1, Expr.Application($1, $2))}

// Ascription, i.e. primary expression with (optional) type annotation
ascriptionExpr:
  | primary COLON pretype  { mkNode(parseState, 2, Expr.Ascription($3, $1)) }
  | primary                { $1 }

// Primary expressions
primary:
<<<<<<< HEAD
  | LPAR simpleExpr RPAR                             { $2 }
  | value                                            { $1 }
  | variable                                         { mkNode(parseState, 1, Expr.Var($1)) }
  | STRUCT LCURLY structFieldInitSeq RCURLY          { mkNode(parseState, 1, Expr.StructCons($3)) }
  | primary DOT field                                { mkNode(parseState, 2, Expr.FieldSelect($1, $3)) }
  | REF LCURLY simpleExpr RCURLY                     { mkNode(parseState, 1, Expr.StructCons([("value", $3)])) }
  | TUPLE LCURLY exprCommaSeq RCURLY                 { mkNode(parseState, 1, Expr.StructCons(applySelectors $3)) }
  | ARRAY LPAR simpleExpr COMMA simpleExpr RPAR      { mkNode(parseState, 1, Expr.ArrayCons($3, $5)) }
  | ARRAY_LENGTH LPAR simpleExpr RPAR                { mkNode(parseState, 1, Expr.ArrayLength($3)) }
  | ARRAY_ELEM LPAR simpleExpr COMMA simpleExpr RPAR { mkNode(parseState, 1, Expr.ArrayElem($3, $5)) }
=======
  | LPAR simpleExpr RPAR                     { $2 }
  | value                                    { $1 }
  | variable                                 { mkNode(parseState, 1, Expr.Var($1)) }
  | STRUCT LCURLY structFieldInitSeq RCURLY  { mkNode(parseState, 1, Expr.StructCons($3)) }
  | primary DOT field                        { mkNode(parseState, 2, Expr.FieldSelect($1, $3)) }
  | label LCURLY expr RCURLY                 { mkNode(parseState, 1, Expr.UnionCons($1, $3)) }
>>>>>>> 16af9113

// Variable name
variable:
  | ident       { $1 }

// Literal constants
value:
  | LIT_BOOL        { mkNode(parseState, 1, Expr.BoolVal($1)) }
  | MINUS LIT_INT   { mkNode(parseState, 1, Expr.IntVal(-$2)) }
  | LIT_INT         { mkNode(parseState, 1, Expr.IntVal($1)) }
  | LIT_FLOAT       { mkNode(parseState, 1, Expr.FloatVal($1)) }
  | LIT_STRING      { mkNode(parseState, 1, Expr.StringVal($1.[1..^1])) } // Trim quotes around string
  | LIT_UNIT        { mkNode(parseState, 1, Expr.UnitVal) }

// Pretype specification
pretype:
  | ident                                    { mkPretypeNode(parseState, 1,
                                                             Pretype.TId($1)) }
  | parenTypesSeq RARROW pretype             { mkPretypeNode(parseState, 1,
                                                             Pretype.TFun($1, $3)) }
  | STRUCT LCURLY structFieldTypeSeq RCURLY  { mkPretypeNode(parseState, 1,
                                                             Pretype.TStruct($3)) }
<<<<<<< HEAD
  | ARRAY LCURLY pretype RCURLY              { mkPretypeNode(parseState, 1,
                                                             Pretype.TArray($3)) }
  | REF LCURLY pretype RCURLY                { mkPretypeNode(parseState, 1,
                                                             Pretype.TStruct([("value", $3)])) }
  | TUPLE LCURLY typesSeq RCURLY             { mkPretypeNode(parseState, 1,
                                                             Pretype.TStruct(applySelectors $3)) }
=======
  | UNION LCURLY unionLabelTypeSeq RCURLY    { mkPretypeNode(parseState, 1,
                                                             Pretype.TUnion($3)) }
>>>>>>> 16af9113

// Generic identifier
ident:
  | IDENT  { $1 } // We just return the string captured by the token 'IDENT'

// Possibly empty equence of comma-separated identifiers with type ascriptions,
// in parentheses
parenArgTypesSeq:
  | LPAR RPAR              { [] }
  | LIT_UNIT               { [] } // Needed because token LIT_UNIT matches "()"
  | LPAR argTypesSeq RPAR  { $2 }

// Non-empty sequence of comma-separated identifiers with type ascriptions
argTypesSeq:
  | variable COLON pretype COMMA argTypesSeq  { ($1, $3) :: $5 }
  | variable COLON pretype                    { [($1, $3)] }

// Possibly empty equence of comma-separated pretypes
parenTypesSeq:
  | LPAR RPAR           { [] }
  | LIT_UNIT            { [] } // Needed because token LIT_UNIT matches "()"
  | LPAR typesSeq RPAR  { $2 }

// Non-empty sequence of types
typesSeq:
  | pretype COMMA typesSeq  { $1 :: $3 }
  | pretype                 { [$1] }

// Possibly empty equence of comma-separated expressions, between parentheses
parenExprCommaSeq:
  | LPAR RPAR               { [] }
  | LIT_UNIT                { [] } // Needed because token LIT_UNIT matches "()"
  | LPAR exprCommaSeq RPAR  { $2 }

// Non-empty sequence of comma-separated expressions
exprCommaSeq:
  | simpleExpr COMMA exprCommaSeq  { $1 :: $3 }
  | simpleExpr                     { [$1] }

// Non-empty sequence of structure field initializations, separated by
// semicolons
structFieldInitSeq:
  | field EQ simpleExpr SEMI structFieldInitSeq  { ($1, $3) :: $5 }
  | field EQ simpleExpr                          { [($1, $3)] }

// Field of a structure
field:
  | ident       { $1 }

// Non-empty sequence of names and types, separated by semicolons (used for
// defining structs)
structFieldTypeSeq:
  | field COLON pretype SEMI structFieldTypeSeq  { ($1, $3) :: $5 }
  | field COLON pretype                          { [($1, $3)] }

// Non-empty sequence of labels and types, separated by semicolons (used for
// defining unions)
unionLabelTypeSeq:
  | label COLON pretype SEMI unionLabelTypeSeq  { ($1, $3) :: $5 }
  | label COLON pretype                         { [($1, $3)] }

// Label in a labelled union type
label:
  | ident       { $1 }

// Non-empty sequence of pattern matching cases (with a label and variable) and
// continuations (simple expressions to be executed upon a match).
matchCases:
  | label LCURLY variable RCURLY RARROW simpleExpr SEMI matchCases  { ($1, $3, $6) :: $8 }
  | label LCURLY variable RCURLY RARROW simpleExpr                  { [($1, $3, $6)] }<|MERGE_RESOLUTION|>--- conflicted
+++ resolved
@@ -118,13 +118,10 @@
 %token FOR
 %token FUN REC
 %token STRUCT
-<<<<<<< HEAD
+%token UNION MATCH WITH
 %token REF
 %token TUPLE
 %token ARRAY ARRAY_LENGTH ARRAY_ELEM
-=======
-%token UNION MATCH WITH
->>>>>>> 16af9113
 
 // Generic identifier (might result in a variable, pretype, etc.)
 %token <string> IDENT
@@ -201,7 +198,6 @@
 // result in a 'Seq'uence of sub-expressions, unless they are explicitly
 // enclosed in curly brackets
 simpleExpr:
-<<<<<<< HEAD
   | ifExpr                                                           { $1 }
   | curlyExpr                                                        { $1 }
   | primary LARROW simpleExpr                                        { mkNode(parseState, 2, Expr.Assign($1, $3)) }
@@ -224,15 +220,8 @@
                                                                           mkNode(parseState, 1, Expr.Seq([$9; $7]))))
                                                                        ]))}
   | FUN parenArgTypesSeq RARROW simpleExpr                           { mkNode(parseState, 1, Expr.Lambda($2, $4)) }
-=======
-  | ifExpr                { $1 }
-  | curlyExpr             { $1 }
-  | primary LARROW simpleExpr  { mkNode(parseState, 2, Expr.Assign($1, $3)) }
-  | WHILE simpleExpr DO simpleExpr  { mkNode(parseState, 1, Expr.While($2, $4)) }
-  | FUN parenArgTypesSeq RARROW simpleExpr  { mkNode(parseState, 1, Expr.Lambda($2, $4)) }
   | MATCH simpleExpr WITH LCURLY matchCases RCURLY  { mkNode(parseState, 1,
                                                              Expr.Match($2, $5)) }
->>>>>>> 16af9113
 
 // An 'if-then-else' expression
 ifExpr:
@@ -361,7 +350,6 @@
 
 // Primary expressions
 primary:
-<<<<<<< HEAD
   | LPAR simpleExpr RPAR                             { $2 }
   | value                                            { $1 }
   | variable                                         { mkNode(parseState, 1, Expr.Var($1)) }
@@ -372,14 +360,7 @@
   | ARRAY LPAR simpleExpr COMMA simpleExpr RPAR      { mkNode(parseState, 1, Expr.ArrayCons($3, $5)) }
   | ARRAY_LENGTH LPAR simpleExpr RPAR                { mkNode(parseState, 1, Expr.ArrayLength($3)) }
   | ARRAY_ELEM LPAR simpleExpr COMMA simpleExpr RPAR { mkNode(parseState, 1, Expr.ArrayElem($3, $5)) }
-=======
-  | LPAR simpleExpr RPAR                     { $2 }
-  | value                                    { $1 }
-  | variable                                 { mkNode(parseState, 1, Expr.Var($1)) }
-  | STRUCT LCURLY structFieldInitSeq RCURLY  { mkNode(parseState, 1, Expr.StructCons($3)) }
-  | primary DOT field                        { mkNode(parseState, 2, Expr.FieldSelect($1, $3)) }
   | label LCURLY expr RCURLY                 { mkNode(parseState, 1, Expr.UnionCons($1, $3)) }
->>>>>>> 16af9113
 
 // Variable name
 variable:
@@ -402,17 +383,14 @@
                                                              Pretype.TFun($1, $3)) }
   | STRUCT LCURLY structFieldTypeSeq RCURLY  { mkPretypeNode(parseState, 1,
                                                              Pretype.TStruct($3)) }
-<<<<<<< HEAD
   | ARRAY LCURLY pretype RCURLY              { mkPretypeNode(parseState, 1,
                                                              Pretype.TArray($3)) }
   | REF LCURLY pretype RCURLY                { mkPretypeNode(parseState, 1,
                                                              Pretype.TStruct([("value", $3)])) }
   | TUPLE LCURLY typesSeq RCURLY             { mkPretypeNode(parseState, 1,
                                                              Pretype.TStruct(applySelectors $3)) }
-=======
   | UNION LCURLY unionLabelTypeSeq RCURLY    { mkPretypeNode(parseState, 1,
                                                              Pretype.TUnion($3)) }
->>>>>>> 16af9113
 
 // Generic identifier
 ident:
