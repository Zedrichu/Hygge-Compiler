--- conflicted
+++ resolved
@@ -111,13 +111,9 @@
 %token ASSERT
 %token WHILE
 %token DO
-<<<<<<< HEAD
 %token FOR
 %token FUN REC
-=======
-%token FUN
 %token STRUCT
->>>>>>> d613f4fe
 
 // Generic identifier (might result in a variable, pretype, etc.)
 %token <string> IDENT
