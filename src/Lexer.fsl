{

// Preamble with definitions of types and/or functions.  The code appearing here
// will be placed on top of the generated lexer source code.

// The lexer's input buffer type (just a shorthand type alias used below).
type LexBuffer<'a> = FSharp.Text.Lexing.LexBuffer<'a>

// Auxiliary function to update the token stream position to the next line.
let skipline (lexbuf: LexBuffer<_>) =
  // Compute the next line position
  let newPos = lexbuf.EndPos.NextLine
  // Update the token stream position, marking the beginning of line position
  // (pos_bol) at the current total number of scanned characters (pos_cnum)
  lexbuf.EndPos <- { newPos with pos_bol = newPos.pos_cnum }

}

// Regular expressions used in the token rules below
let letter     = ['a'-'z'] | ['A'-'Z']
let digit      = ['0'-'9']
let litUnit    = "()"
let litBool    = "true" | "false"
let litInt     = digit+
let litFloat   = digit+ '.' digit+ (('e'|'E') ('+'|'-')? digit+)? 'f'
let litString  = '"' ("\\\"" | [^'"'])* '"'
let ident      = (letter | '_') (letter | '_' | digit)*
let whitespace = [' ' '\t' '\r']
let newline    = '\n'

// We now define the rules for recognising the language tokens.
// NOTE: rules are applied in order, top to bottom.  If two or more rules can be
//       applied, then the one that captures more input characters is selected;
//       if two or more rules can be applied and they capture the same input
//       characters, then the rule that is defined first is selected.
rule tokenize = parse

// Rules for skipping characters and lines
| whitespace        { tokenize lexbuf }
| newline           { skipline lexbuf; tokenize lexbuf }
| "//" [^'\n''\r']* { tokenize lexbuf }

// Literals
| litUnit      { Parser.LIT_UNIT() }
| litBool      { Parser.LIT_BOOL((LexBuffer<_>.LexemeString lexbuf) = "true") }
| litInt       { Parser.LIT_INT(int (LexBuffer<_>.LexemeString lexbuf)) }
| litFloat     { Parser.LIT_FLOAT(single ((LexBuffer<_>.LexemeString lexbuf).Split [|'f'|]).[0]) }
| litString    { Parser.LIT_STRING(LexBuffer<_>.LexemeString lexbuf) }

// Separators
| ";"          { Parser.SEMI }
| ","          { Parser.COMMA }
<<<<<<< HEAD
    
=======

>>>>>>> aca3c349
// Operators
| "*"          { Parser.TIMES }
| "/"          { Parser.DIV }
| "+"          { Parser.PLUS }
| "-"          { Parser.MINUS }
| "%"          { Parser.MOD }
| "sqrt"       { Parser.SQRT }
| "min"        { Parser.MIN }
| "max"        { Parser.MAX }
| "and"        { Parser.AND }
| "or"         { Parser.OR }
| "xor"        { Parser.XOR }
| "&&"         { Parser.SAND }
| "||"         { Parser.SOR }
| "not"        { Parser.NOT }
| "="          { Parser.EQ }
| "<"          { Parser.LT }
| ">"          { Parser.GT }
| "<="         { Parser.LE }
| ">="         { Parser.GE }
| "<-"         { Parser.LARROW }
| "->"         { Parser.RARROW }

// Parentheses and brackets
| "("          { Parser.LPAR }
| ")"          { Parser.RPAR }
| "{"          { Parser.LCURLY }
| "}"          { Parser.RCURLY }

// Type ascription
| ':'          { Parser.COLON }

// Keywords
| "if"         { Parser.IF }
| "then"       { Parser.THEN }
| "else"       { Parser.ELSE }
| "let"        { Parser.LET }
| "readInt"    { Parser.READ_INT }
| "readFloat"  { Parser.READ_FLOAT }
| "print"      { Parser.PRINT }
| "println"    { Parser.PRINTLN }
| "assert"     { Parser.ASSERT }
| "type"       { Parser.TYPE }
| "mutable"    { Parser.MUTABLE }
| "while"      { Parser.WHILE }
| "do"         { Parser.DO }
| "fun"        { Parser.FUN }

// Generic identifier
| ident        { Parser.IDENT(LexBuffer<_>.LexemeString lexbuf) }

// End of file
| eof  { Parser.EOF }<|MERGE_RESOLUTION|>--- conflicted
+++ resolved
@@ -50,11 +50,7 @@
 // Separators
 | ";"          { Parser.SEMI }
 | ","          { Parser.COMMA }
-<<<<<<< HEAD
-    
-=======
 
->>>>>>> aca3c349
 // Operators
 | "*"          { Parser.TIMES }
 | "/"          { Parser.DIV }
