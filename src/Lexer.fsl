{

// Preamble with definitions of types and/or functions.  The code appearing here
// will be placed on top of the generated lexer source code.

// The lexer's input buffer type (just a shorthand type alias used below).
type LexBuffer<'a> = FSharp.Text.Lexing.LexBuffer<'a>

// Auxiliary function to update the token stream position to the next line.
let skipline (lexbuf: LexBuffer<_>) =
  // Compute the next line position
  let newPos = lexbuf.EndPos.NextLine
  // Update the token stream position, marking the beginning of line position
  // (pos_bol) at the current total number of scanned characters (pos_cnum)
  lexbuf.EndPos <- { newPos with pos_bol = newPos.pos_cnum }

}

// Regular expressions used in the token rules below
let letter     = ['a'-'z'] | ['A'-'Z']
let digit      = ['0'-'9']
let litUnit    = "()"
let litBool    = "true" | "false"
let litInt     = digit+
let litFloat   = digit+ '.' digit+ (('e'|'E') ('+'|'-')? digit+)? 'f'
let litString  = '"' ("\\\"" | [^'"'])* '"'
let ident      = (letter | '_') (letter | '_' | digit)*
let whitespace = [' ' '\t' '\r']
let newline    = '\n'

// We now define the rules for recognising the language tokens.
// NOTE: rules are applied in order, top to bottom.  If two or more rules can be
//       applied, then the one that captures more input characters is selected;
//       if two or more rules can be applied and they capture the same input
//       characters, then the rule that is defined first is selected.
rule tokenize = parse

// Rules for skipping characters and lines
| whitespace        { tokenize lexbuf }
| newline           { skipline lexbuf; tokenize lexbuf }
| "//" [^'\n''\r']* { tokenize lexbuf }

// Literals
| litUnit      { Parser.LIT_UNIT() }
| litBool      { Parser.LIT_BOOL((LexBuffer<_>.LexemeString lexbuf) = "true") }
| litInt       { Parser.LIT_INT(int (LexBuffer<_>.LexemeString lexbuf)) }
| litFloat     { Parser.LIT_FLOAT(single ((LexBuffer<_>.LexemeString lexbuf).Split [|'f'|]).[0]) }
| litString    { Parser.LIT_STRING(LexBuffer<_>.LexemeString lexbuf) }

// Separators
| ";"          { Parser.SEMI }
| ","          { Parser.COMMA }
    
// Operators
| "*"          { Parser.TIMES }
| "/"          { Parser.DIV }
| "+"          { Parser.PLUS }
| "-"          { Parser.MINUS }
| "%"          { Parser.MOD }
| "sqrt"       { Parser.SQRT }
| "min"        { Parser.MIN }
| "max"        { Parser.MAX }
| "and"        { Parser.AND }
| "or"         { Parser.OR }
| "xor"         { Parser.XOR }
| "not"        { Parser.NOT }
| "="          { Parser.EQ }
| "<"          { Parser.LT }
<<<<<<< HEAD
| ">"          { Parser.GT }
| "<="         { Parser.LE }
| ">="         { Parser.GE }
=======
| "<-"         { Parser.LARROW }
>>>>>>> 99dd3779

// Parentheses and brackets
| "("          { Parser.LPAR }
| ")"          { Parser.RPAR }
| "{"          { Parser.LCURLY }
| "}"          { Parser.RCURLY }

// Type ascription
| ':'          { Parser.COLON }

// Keywords
| "if"         { Parser.IF }
| "then"       { Parser.THEN }
| "else"       { Parser.ELSE }
| "let"        { Parser.LET }
| "readInt"    { Parser.READ_INT }
| "readFloat"  { Parser.READ_FLOAT }
| "print"      { Parser.PRINT }
| "println"    { Parser.PRINTLN }
| "assert"     { Parser.ASSERT }
| "type"       { Parser.TYPE }
| "mutable"    { Parser.MUTABLE }
| "while"      { Parser.WHILE }
| "do"         { Parser.DO }

// Generic identifier
| ident        { Parser.IDENT(LexBuffer<_>.LexemeString lexbuf) }

// End of file
| eof  { Parser.EOF }<|MERGE_RESOLUTION|>--- conflicted
+++ resolved
@@ -66,13 +66,10 @@
 | "not"        { Parser.NOT }
 | "="          { Parser.EQ }
 | "<"          { Parser.LT }
-<<<<<<< HEAD
 | ">"          { Parser.GT }
 | "<="         { Parser.LE }
 | ">="         { Parser.GE }
-=======
 | "<-"         { Parser.LARROW }
->>>>>>> 99dd3779
 
 // Parentheses and brackets
 | "("          { Parser.LPAR }
