{

// Preamble with definitions of types and/or functions.  The code appearing here
// will be placed on top of the generated lexer source code.

// The lexer's input buffer type (just a shorthand type alias used below).
type LexBuffer<'a> = FSharp.Text.Lexing.LexBuffer<'a>

// Auxiliary function to update the token stream position to the next line.
let skipline (lexbuf: LexBuffer<_>) =
  // Compute the next line position
  let newPos = lexbuf.EndPos.NextLine
  // Update the token stream position, marking the beginning of line position
  // (pos_bol) at the current total number of scanned characters (pos_cnum)
  lexbuf.EndPos <- { newPos with pos_bol = newPos.pos_cnum }

}

// Regular expressions used in the token rules below
let letter     = ['a'-'z'] | ['A'-'Z']
let digit      = ['0'-'9']
let litUnit    = "()"
let litBool    = "true" | "false"
let litInt     = digit+
let litFloat   = digit+ '.' digit+ (('e'|'E') ('+'|'-')? digit+)? 'f'
let litString  = '"' ("\\\"" | [^'"'])* '"'
let ident      = (letter | '_') (letter | '_' | digit)*
let whitespace = [' ' '\t' '\r']
let newline    = '\n'

// We now define the rules for recognising the language tokens.
// NOTE: rules are applied in order, top to bottom.  If two or more rules can be
//       applied, then the one that captures more input characters is selected;
//       if two or more rules can be applied and they capture the same input
//       characters, then the rule that is defined first is selected.
rule tokenize = parse

// Rules for skipping characters and lines
| whitespace        { tokenize lexbuf }
| newline           { skipline lexbuf; tokenize lexbuf }
| "//" [^'\n''\r']* { tokenize lexbuf }

// Literals
| litUnit      { Parser.LIT_UNIT() }
| litBool      { Parser.LIT_BOOL((LexBuffer<_>.LexemeString lexbuf) = "true") }
| litInt       { Parser.LIT_INT(int (LexBuffer<_>.LexemeString lexbuf)) }
| litFloat     { Parser.LIT_FLOAT(single ((LexBuffer<_>.LexemeString lexbuf).Split [|'f'|]).[0]) }
| litString    { Parser.LIT_STRING(LexBuffer<_>.LexemeString lexbuf) }

// Separators
| ";"          { Parser.SEMI }
| ","          { Parser.COMMA }
| "."          { Parser.DOT }

// Operators
| "*"          { Parser.TIMES }
| "/"          { Parser.DIV }
| "+"          { Parser.PLUS }
| "-"          { Parser.MINUS }
| "%"          { Parser.MOD }
| "+="         { Parser.PLUS_EQ }
| "-="         { Parser.MINUS_EQ }
| "*="         { Parser.TIMES_EQ }
| "/="         { Parser.DIV_EQ }
| "%="         { Parser.MOD_EQ }
| "sqrt"       { Parser.SQRT }
| "min"        { Parser.MIN }
| "max"        { Parser.MAX }
| "and"        { Parser.AND }
| "or"         { Parser.OR }
| "xor"        { Parser.XOR }
| "&&"         { Parser.SAND }
| "||"         { Parser.SOR }
| "not"        { Parser.NOT }
| "="          { Parser.EQ }
| "<"          { Parser.LT }
| ">"          { Parser.GT }
| "<="         { Parser.LE }
| ">="         { Parser.GE }
| "<-"         { Parser.LARROW }
| "++"         { Parser.INCREMENT }
| "--"         { Parser.DECREMENT }
| "->"         { Parser.RARROW }


// Parentheses and brackets
| "("          { Parser.LPAR }
| ")"          { Parser.RPAR }
| "{"          { Parser.LCURLY }
| "}"          { Parser.RCURLY }

// Type ascription
| ':'          { Parser.COLON }

// Keywords
<<<<<<< HEAD
| "if"          { Parser.IF }
| "then"        { Parser.THEN }
| "else"        { Parser.ELSE }
| "let"         { Parser.LET }
| "readInt"     { Parser.READ_INT }
| "readFloat"   { Parser.READ_FLOAT }
| "print"       { Parser.PRINT }
| "println"     { Parser.PRINTLN }
| "assert"      { Parser.ASSERT }
| "type"        { Parser.TYPE }
| "mutable"     { Parser.MUTABLE }
| "while"       { Parser.WHILE }
| "do"          { Parser.DO }
| "for"         { Parser.FOR }
| "fun"         { Parser.FUN }
| "rec"         { Parser.REC }
| "struct"      { Parser.STRUCT }
| "ref"         { Parser.REF }
| "tuple"       { Parser.TUPLE }
| "array"       { Parser.ARRAY }
| "arrayLength" { Parser.ARRAY_LENGTH }
| "arrayElem"   { Parser.ARRAY_ELEM }
=======
| "if"         { Parser.IF }
| "then"       { Parser.THEN }
| "else"       { Parser.ELSE }
| "let"        { Parser.LET }
| "readInt"    { Parser.READ_INT }
| "readFloat"  { Parser.READ_FLOAT }
| "print"      { Parser.PRINT }
| "println"    { Parser.PRINTLN }
| "assert"     { Parser.ASSERT }
| "type"       { Parser.TYPE }
| "mutable"    { Parser.MUTABLE }
| "while"      { Parser.WHILE }
| "do"         { Parser.DO }
| "fun"        { Parser.FUN }
| "struct"     { Parser.STRUCT }
| "union"      { Parser.UNION }
| "match"      { Parser.MATCH }
| "with"       { Parser.WITH }
>>>>>>> 16af9113

// Generic identifier
| ident        { Parser.IDENT(LexBuffer<_>.LexemeString lexbuf) }

// End of file
| eof  { Parser.EOF }<|MERGE_RESOLUTION|>--- conflicted
+++ resolved
@@ -93,7 +93,6 @@
 | ':'          { Parser.COLON }
 
 // Keywords
-<<<<<<< HEAD
 | "if"          { Parser.IF }
 | "then"        { Parser.THEN }
 | "else"        { Parser.ELSE }
@@ -111,31 +110,14 @@
 | "fun"         { Parser.FUN }
 | "rec"         { Parser.REC }
 | "struct"      { Parser.STRUCT }
+| "union"      { Parser.UNION }
+| "match"      { Parser.MATCH }
+| "with"       { Parser.WITH }
 | "ref"         { Parser.REF }
 | "tuple"       { Parser.TUPLE }
 | "array"       { Parser.ARRAY }
 | "arrayLength" { Parser.ARRAY_LENGTH }
 | "arrayElem"   { Parser.ARRAY_ELEM }
-=======
-| "if"         { Parser.IF }
-| "then"       { Parser.THEN }
-| "else"       { Parser.ELSE }
-| "let"        { Parser.LET }
-| "readInt"    { Parser.READ_INT }
-| "readFloat"  { Parser.READ_FLOAT }
-| "print"      { Parser.PRINT }
-| "println"    { Parser.PRINTLN }
-| "assert"     { Parser.ASSERT }
-| "type"       { Parser.TYPE }
-| "mutable"    { Parser.MUTABLE }
-| "while"      { Parser.WHILE }
-| "do"         { Parser.DO }
-| "fun"        { Parser.FUN }
-| "struct"     { Parser.STRUCT }
-| "union"      { Parser.UNION }
-| "match"      { Parser.MATCH }
-| "with"       { Parser.WITH }
->>>>>>> 16af9113
 
 // Generic identifier
 | ident        { Parser.IDENT(LexBuffer<_>.LexemeString lexbuf) }
