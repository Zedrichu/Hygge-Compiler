{

// Preamble with definitions of types and/or functions.  The code appearing here
// will be placed on top of the generated lexer source code.

// The lexer's input buffer type (just a shorthand type alias used below).
type LexBuffer<'a> = FSharp.Text.Lexing.LexBuffer<'a>

// Auxiliary function to update the token stream position to the next line.
let skipline (lexbuf: LexBuffer<_>) =
  // Compute the next line position
  let newPos = lexbuf.EndPos.NextLine
  // Update the token stream position, marking the beginning of line position
  // (pos_bol) at the current total number of scanned characters (pos_cnum)
  lexbuf.EndPos <- { newPos with pos_bol = newPos.pos_cnum }

}

// Regular expressions used in the token rules below
let letter     = ['a'-'z'] | ['A'-'Z']
let digit      = ['0'-'9']
let litUnit    = "()"
let litBool    = "true" | "false"
let litInt     = digit+
let litFloat   = digit+ '.' digit+ (('e'|'E') ('+'|'-')? digit+)? 'f'
let litString  = '"' ("\\\"" | [^'"'])* '"'
let ident      = (letter | '_') (letter | '_' | digit)*
let whitespace = [' ' '\t' '\r']
let newline    = '\n'

// We now define the rules for recognising the language tokens.
// NOTE: rules are applied in order, top to bottom.  If two or more rules can be
//       applied, then the one that captures more input characters is selected;
//       if two or more rules can be applied and they capture the same input
//       characters, then the rule that is defined first is selected.
rule tokenize = parse

// Rules for skipping characters and lines
| whitespace        { tokenize lexbuf }
| newline           { skipline lexbuf; tokenize lexbuf }
| "//" [^'\n''\r']* { tokenize lexbuf }

// Literals
| litUnit      { Parser.LIT_UNIT() }
| litBool      { Parser.LIT_BOOL((LexBuffer<_>.LexemeString lexbuf) = "true") }
| litInt       { Parser.LIT_INT(int (LexBuffer<_>.LexemeString lexbuf)) }
| litFloat     { Parser.LIT_FLOAT(single ((LexBuffer<_>.LexemeString lexbuf).Split [|'f'|]).[0]) }
| litString    { Parser.LIT_STRING(LexBuffer<_>.LexemeString lexbuf) }

// Separators
| ";"          { Parser.SEMI }
| ","          { Parser.COMMA }
| "."          { Parser.DOT }

// Operators
| "*"          { Parser.TIMES }
| "/"          { Parser.DIV }
| "+"          { Parser.PLUS }
| "-"          { Parser.MINUS }
| "%"          { Parser.MOD }
| "+="         { Parser.PLUS_EQ }
| "-="         { Parser.MINUS_EQ }
| "*="         { Parser.TIMES_EQ }
| "/="         { Parser.DIV_EQ }
| "%="         { Parser.MOD_EQ }
| "sqrt"       { Parser.SQRT }
| "min"        { Parser.MIN }
| "max"        { Parser.MAX }
| "and"        { Parser.AND }
| "or"         { Parser.OR }
| "xor"        { Parser.XOR }
| "&&"         { Parser.SAND }
| "||"         { Parser.SOR }
| "not"        { Parser.NOT }
| "="          { Parser.EQ }
| "<"          { Parser.LT }
| ">"          { Parser.GT }
| "<="         { Parser.LE }
| ">="         { Parser.GE }
| "<-"         { Parser.LARROW }
| "++"         { Parser.INCREMENT }
| "--"         { Parser.DECREMENT }
| "->"         { Parser.RARROW }


// Parentheses and brackets
| "("          { Parser.LPAR }
| ")"          { Parser.RPAR }
| "{"          { Parser.LCURLY }
| "}"          { Parser.RCURLY }

// Type ascription
| ':'          { Parser.COLON }

// Keywords
| "if"         { Parser.IF }
| "then"       { Parser.THEN }
| "else"       { Parser.ELSE }
| "let"        { Parser.LET }
| "readInt"    { Parser.READ_INT }
| "readFloat"  { Parser.READ_FLOAT }
| "print"      { Parser.PRINT }
| "println"    { Parser.PRINTLN }
| "assert"     { Parser.ASSERT }
| "type"       { Parser.TYPE }
| "mutable"    { Parser.MUTABLE }
| "while"      { Parser.WHILE }
| "do"         { Parser.DO }
| "for"        { Parser.FOR }
| "fun"        { Parser.FUN }
| "rec"        { Parser.REC }
| "struct"     { Parser.STRUCT }
<<<<<<< HEAD
| "ref"        { Parser.REF }
=======
| "tuple"      { Parser.TUPLE }
>>>>>>> 263c6ca4

// Generic identifier
| ident        { Parser.IDENT(LexBuffer<_>.LexemeString lexbuf) }

// End of file
| eof  { Parser.EOF }<|MERGE_RESOLUTION|>--- conflicted
+++ resolved
@@ -110,11 +110,8 @@
 | "fun"        { Parser.FUN }
 | "rec"        { Parser.REC }
 | "struct"     { Parser.STRUCT }
-<<<<<<< HEAD
 | "ref"        { Parser.REF }
-=======
 | "tuple"      { Parser.TUPLE }
->>>>>>> 263c6ca4
 
 // Generic identifier
 | ident        { Parser.IDENT(LexBuffer<_>.LexemeString lexbuf) }
