--- conflicted
+++ resolved
@@ -51,13 +51,10 @@
             * ret: PretypeNode
     /// A structure pretype, with pretypes for each field.
     | TStruct of fields: List<string * PretypeNode>
-<<<<<<< HEAD
+    /// Discriminated union type.  Each case consists of a name and a pretype.
+    | TUnion of cases: List<string * PretypeNode>
     /// An array pretype, with the pretype of the elements (unique).
     | TArray of arrType: PretypeNode
-=======
-    /// Discriminated union type.  Each case consists of a name and a pretype.
-    | TUnion of cases: List<string * PretypeNode>
->>>>>>> 16af9113
 
 
 /// Node of the Abstract Syntax Tree of a Hygge expression.  The meaning of the
@@ -260,7 +257,6 @@
     /// programs.
     | Pointer of addr: uint
 
-<<<<<<< HEAD
     /// Constructor of an array instance of certain length and initial value.
     | ArrayCons of length: Node<'E,'T>
                  * init: Node<'E,'T>
@@ -271,7 +267,7 @@
     /// Access a specific element of an array (indexed).
     | ArrayElem of target: Node<'E,'T>
                  * index: Node<'E,'T>
-=======
+
     /// Constructor of a discriminated union type instance, with a label and an
     /// expression.
     | UnionCons of label: string
@@ -284,7 +280,6 @@
     /// match case value).
     | Match of expr: Node<'E,'T>
              * cases: List<string * string * Node<'E,'T>>
->>>>>>> 16af9113
 
 
 /// A type alias for an untyped AST, where there is no typing environment nor
