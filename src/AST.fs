// hyggec - The didactic compiler for the Hygge programming language.
// Copyright (C) 2023 Technical University of Denmark
// Author: Alceste Scalas <alcsc@dtu.dk>
// Released under the MIT license (see LICENSE.md for details)

/// Type definitions for the Abstract Syntax Tree of Hygge.
module AST


/// Position of an AST element, with line/column numbers starting with 1.
[<RequireQualifiedAccess>]
type Position =
    { /// The name of the file being parsed.
      FileName: string
      /// "Main" line of the AST elements, used e.g. to report typing errors.
      Line: int
      /// "Main" column of the AST elements, used e.g. to report typing errors.
      Col: int
      /// Line where the AST element starts.
      LineStart: int
      /// Column where the AST element starts.
      ColStart: int
      /// Line where the AST element ends.
      LineEnd: int
      /// Column where the AST element ends.
      ColEnd: int
    }
    with
        /// Return a comoact string representation of a position in the input
        /// source file.
        member this.Format =
           $"(%d{this.LineStart}:%d{this.ColStart}-%d{this.LineEnd}:%d{this.ColEnd})"


/// Node of the Abstract Syntax Tree of a 'pretype', i.e. something that
/// syntactically looks like a Hygge type (found e.g. in type ascriptions).
[<RequireQualifiedAccess>]
type PretypeNode =
    { /// Position of the pretype Abstract Syntax Tree node in the source file.
      Pos: Position
      /// Pretype contained in this Abstract Syntax Tree node.
      Pretype: Pretype
    }

/// Hygge pretype represented in an Abstract Syntax Tree.
and Pretype =
    /// A type identifier.
    | TId of id: string
    /// A function pretype, with argument pretypes and return pretype.
    | TFun of args: List<PretypeNode>
            * ret: PretypeNode
    /// A structure pretype, with pretypes for each field.
    | TStruct of fields: List<string * PretypeNode>
    /// Discriminated union type.  Each case consists of a name and a pretype.
    | TUnion of cases: List<string * PretypeNode>
    /// An array pretype, with the pretype of the elements (unique).
    | TArray of arrType: PretypeNode


/// Node of the Abstract Syntax Tree of a Hygge expression.  The meaning of the
/// two type arguments is the following: 'E specifies what typing environment
/// information is associated to each expression in the AST; 'T specifies what
/// type information is assigned to each expression in the AST.
[<RequireQualifiedAccess>]
type Node<'E,'T> =
    { /// Hygge expression contained in the AST node.
      Expr: Expr<'E,'T>
      /// Position in the source file of the expression in this AST node.
      Pos: Position
      /// Typing environment used to type-check the expression in this AST node.
      Env: 'E
      /// Type assigned to the expression in this AST node.
      Type: 'T
    }


/// Hygge expression represented in an AST. The two type arguments have the same
/// meaning described in 'Node' above.
and Expr<'E,'T> =
    /// Unit value.
    | UnitVal

    /// Integer value.
    | BoolVal of value: bool

    /// Integer value.
    | IntVal of value: int

    /// Floating-point constant (single-precision, a.k.a. float32).
    | FloatVal of value: single

    /// String value.
    | StringVal of value: string

    /// Variable name.
    | Var of name: string

    /// Addition between lhs and rhs.
    | Add of lhs: Node<'E,'T>
           * rhs: Node<'E,'T>

    /// Subtraction of lhs with rhs.
    | Sub of lhs: Node<'E,'T>
           * rhs: Node<'E,'T>

    /// Multiplication between lhs and rhs.
    | Mult of lhs: Node<'E,'T>
            * rhs: Node<'E,'T>

    /// Division between lhs and rhs.
    | Div of lhs: Node<'E, 'T>
           * rhs: Node<'E, 'T>

    /// Modulo between lhs and rhs.
    | Mod of lhs: Node<'E, 'T>
           * rhs: Node<'E, 'T>

    /// Square root operation on argument.
    | Sqrt of arg: Node<'E, 'T>

    /// Min operator on lhs and rhs
    | Min of lhs: Node<'E, 'T>
           * rhs: Node<'E, 'T>

    /// Max operator on lhs and rhs
    | Max of lhs: Node<'E, 'T>
           * rhs: Node<'E, 'T>

    /// Logical and between lhs and rhs.
    | And of lhs: Node<'E,'T>
           * rhs: Node<'E,'T>

    /// Logical or between lhs and rhs.
    | Or of lhs: Node<'E,'T>
          * rhs: Node<'E,'T>

    /// Logical not
    | Not of arg: Node<'E,'T>

    /// Comparison: is the lhs equal to the rhs?
    | Eq of lhs: Node<'E,'T>
          * rhs: Node<'E,'T>

    /// Comparison: is the lhs less than the rhs?
    | Less of lhs: Node<'E,'T>
            * rhs: Node<'E,'T>

    /// Comparison: is the lhs greater than the rhs?
    | Greater of lhs: Node<'E,'T>
               * rhs: Node<'E,'T>

    // Comparison: is the lhs less than or equal to the rhs?
    | LessEq of lhs: Node<'E,'T>
              * rhs: Node<'E,'T>

    // Comparison: is the lhs greater than or equal to the rhs?
    | GreaterEq of lhs: Node<'E,'T>
                 * rhs: Node<'E,'T>

    /// Read an integer value from the console.
    | ReadInt

    /// Read a floating-point value from the console.
    | ReadFloat

    /// Print the result of the 'Arg' expression on the console.
    | Print of arg: Node<'E,'T>

    /// Print the result of the 'Arg' expression on the console, with a final
    /// newline.
    | PrintLn of arg: Node<'E,'T>

    /// Conditional expression (if ... then ... else ...).
    | If of condition: Node<'E,'T>
          * ifTrue: Node<'E,'T>
          * ifFalse: Node<'E,'T>

    /// Sequence of expressions.
    | Seq of nodes: List<Node<'E,'T>>

    /// Type alias: the type called 'name' is defined as 'def' and is usable in
    /// the given 'scope'.
    | Type of name: string
            * def: PretypeNode
            * scope: Node<'E,'T>

    /// Type ascription: an expression with an explicit type annotation.
    | Ascription of tpe: PretypeNode
                  * node: Node<'E,'T>

    /// Assertion: fail at runtime if the argument does not evaluate to true.
    | Assertion of arg: Node<'E,'T>

    /// Let-binder, used to introduce a variable with the given 'name' in a
    /// 'scope'.  The variable is initialised with the result of the expression
    /// in 'init'.
    | Let of name: string
           * init: Node<'E,'T>
           * scope: Node<'E,'T>

    /// Let-binder with explicit type annotation, used to introduce a variable
    /// with the given 'name' and pretype ('tpe') in a 'scope'.  The variable is
    /// initialised with the result of the expression in 'init'.
    | LetT of name: string
            * tpe: PretypeNode
            * init: Node<'E,'T>
            * scope: Node<'E,'T>

    /// Let-binder with explicit recursive function definition, used to introduce
    /// a recursive function with the given 'name' and pretype ('tpe') in a 'scope'.
    /// The function is initialised with the result of the lambda expression in 'init'.
    | LetRec of name: string
                 * tpe: PretypeNode
                 * init: Node<'E,'T>
                 * scope: Node<'E,'T>

    /// Let-binder for mutable variables, used to introduce a mutable variable
    /// with the given 'name' in a 'scope'.  The variable is initialised with
    /// the result of the expression in 'init'.
    | LetMut of name: string
              * init: Node<'E,'T>
              * scope: Node<'E,'T>

    /// Assignment of a value (computed from 'expr') to a mutable target (e.g. a
    /// variable).
    | Assign of target: Node<'E,'T>
              * expr: Node<'E,'T>

    /// 'While' loop: as long as 'cond' is true, repeat the 'body'.
    | While of cond: Node<'E,'T>
             * body: Node<'E,'T>

    // 'Do-While' loop: execute 'body' once, then repeat while 'cond' is true.
    | DoWhile of body: Node<'E,'T>
             * cond: Node<'E,'T>

    /// Lambda term, i.e. function instance.
    | Lambda of args: List<string * PretypeNode>
              * body: Node<'E,'T>

    /// Application of an expression (expected to be a function) to a list of
    /// arguments.
    | Application of expr: Node<'E,'T>
                   * args: List<Node<'E,'T>>

    /// Constructor of a structure instance: each field has a name and a
    /// corresponding AST child.
    | StructCons of fields: List<string * Node<'E,'T>>

    /// Access a field of a target expression (e.g. a structure).
    | FieldSelect of target: Node<'E,'T>
                   * field: string

    /// Pointer to a location in the heap, with its address.  This is a runtime
    /// value that is only used by the Hygge interpreter as an intermediate
    /// result; it has no syntax in the parser, so it cannot be written in Hygge
    /// programs.
    | Pointer of addr: uint

    /// Constructor of an array instance of certain length and initial value.
    | ArrayCons of length: Node<'E,'T>
                 * init: Node<'E,'T>

    /// Access the length of an array (size).
    | ArrayLength of target: Node<'E,'T>

    /// Access a specific element of an array (indexed).
    | ArrayElem of target: Node<'E,'T>
                 * index: Node<'E,'T>

<<<<<<< HEAD
    /// Constructor of an array slice from an array target pointer and
    /// indices defining the beginning and end of the subset range
    | ArraySlice of target: Node<'E,'T>
                  * startIdx: Node<'E,'T>
                  * endIdx: Node<'E,'T>
=======
    /// Constructor of a discriminated union type instance, with a label and an
    /// expression.
    | UnionCons of label: string
                 * expr: Node<'E,'T>

    /// Pattern matching construct: check whether the given expression matches
    /// one the specified cases of a discriminated union.  Each case contains
    /// the case label, a variable that is bound to the matched case value,
    /// and a continuation expression (that can use that variable to access the
    /// match case value).
    | Match of expr: Node<'E,'T>
             * cases: List<string * string * Node<'E,'T>>
>>>>>>> 0e32f09b


/// A type alias for an untyped AST, where there is no typing environment nor
/// typing information (unit).
type UntypedAST = Node<unit, unit>


/// A type alias for an untyped expression within an untyped AST, where there is
/// no typing environment nor typing information (unit).
type UntypedExpr = Expr<unit, unit><|MERGE_RESOLUTION|>--- conflicted
+++ resolved
@@ -268,13 +268,12 @@
     | ArrayElem of target: Node<'E,'T>
                  * index: Node<'E,'T>
 
-<<<<<<< HEAD
     /// Constructor of an array slice from an array target pointer and
     /// indices defining the beginning and end of the subset range
     | ArraySlice of target: Node<'E,'T>
                   * startIdx: Node<'E,'T>
                   * endIdx: Node<'E,'T>
-=======
+
     /// Constructor of a discriminated union type instance, with a label and an
     /// expression.
     | UnionCons of label: string
@@ -287,7 +286,6 @@
     /// match case value).
     | Match of expr: Node<'E,'T>
              * cases: List<string * string * Node<'E,'T>>
->>>>>>> 0e32f09b
 
 
 /// A type alias for an untyped AST, where there is no typing environment nor
