--- conflicted
+++ resolved
@@ -157,12 +157,10 @@
     | ArrayElem(target, index) ->
         {node with Expr = ArrayElem((subst target var sub), (subst index var sub))}
 
-<<<<<<< HEAD
     | ArraySlice(target, startIdx, endIdx) ->
         {node with Expr = ArraySlice((subst target var sub),
                                      (subst startIdx var sub),
                                      (subst endIdx var sub))}
-=======
 
 /// Compute the set of free variables in the given AST node.
 let rec freeVars (node: Node<'E,'T>): Set<string> =
@@ -236,6 +234,9 @@
     | ArrayLength(target) -> freeVars target
     | ArrayElem(target, index) ->
         Set.union (freeVars target) (freeVars index)
+    | ArraySlice(target, startIdx, endIdx) ->
+        Set.union (freeVars target) 
+                  (Set.union (freeVars startIdx) (freeVars endIdx))
 
 /// Compute the union of the free variables in a list of AST nodes.
 and internal freeVarsInList (nodes: List<Node<'E,'T>>): Set<string> =
@@ -316,11 +317,13 @@
     | ArrayLength(target) -> capturedVars target
     | ArrayElem(target, index) ->
         Set.union (capturedVars target) (capturedVars index)
+    | ArraySlice(target, startIdx, endIdx) ->
+        Set.union (capturedVars target) 
+                  (Set.union (capturedVars startIdx) (capturedVars endIdx))
 
 /// Compute the union of the captured variables in a list of AST nodes.
 and internal capturedVarsInList (nodes: List<Node<'E,'T>>): Set<string> =
     /// Compute the free variables of 'node' and add them to the accumulator
     let folder (acc: Set<string>) (node: Node<'E,'T> ) =
         Set.union acc (capturedVars node)
-    List.fold folder Set[] nodes
->>>>>>> d4703fc7
+    List.fold folder Set[] nodes