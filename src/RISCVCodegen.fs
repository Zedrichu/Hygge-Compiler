--- conflicted
+++ resolved
@@ -1544,13 +1544,8 @@
     /// Placement in new closure env: before any captured variables at current level
     let outerClosureEnvV =
         List.map fst outerClosureFields |>
-<<<<<<< HEAD
-        List.except ["~f"] // |>
-        // List.filter (fun k -> not (List.contains k cv))
-=======
         List.except ["~f"] |>
         List.filter (fun k -> not (List.contains k cv))
->>>>>>> 11b6cffc
 
     /// Define the closure environment type T_clos as a struct with a function pointer f and
     /// a named field for each of the captured variables in the closure + the outer closure env fields
