// hyggec - The didactic compiler for the Hygge programming language.
// Copyright (C) 2023 Technical University of Denmark
// Author: Alceste Scalas <alcsc@dtu.dk>
// Released under the MIT license (see LICENSE.md for details)

/// Functions to generate RISC-V assembly code from a typed Hygge AST.
module RISCVCodegen

open AST
open RISCV
open Type
open Typechecker


/// Exit code used in the generated assembly to signal an assertion violation.
let assertExitCode = 42 // Must be non-zero


/// Storage information for variables.
[<RequireQualifiedAccess; StructuralComparison; StructuralEquality>]
type internal Storage =
    /// The variable is stored in an integerregister.
    | Reg of reg: Reg
    /// The variable is stored in a floating-point register.
    | FPReg of fpreg: FPReg
    /// The variable is stored in memory, in a location marked with a
    /// label in the compiled assembly code.
    | Label of label: string
    /// The variable is stored in the stack, at `offset` (bytes) from
    /// the memory address contained in the frame pointer register (fp).
    | Frame of offset: int


/// Code generation environment.
type internal CodegenEnv = {
    /// Target register number for the result of non-floating-point expressions.
    Target: uint
    /// Target register number for the result of floating-point expressions.
    FPTarget: uint
    /// Storage information about known variables.
    VarStorage: Map<string, Storage>
}


/// Code generation function: compile the expression in the given AST node so
/// that it writes its results on the 'Target' and 'FPTarget' generic register
/// numbers (specified in the given codegen 'env'ironment).  IMPORTANT: the
/// generated code must never modify the contents of register numbers lower than
/// the given targets.
let rec internal doCodegen (env: CodegenEnv) (node: TypedAST): Asm =
    match node.Expr with
    | UnitVal -> Asm() // Nothing to do

    | BoolVal(v) ->
        /// Boolean constant turned into integer 1 if true, or 0 if false
        let value = if v then 1 else 0
        Asm(RV.LI(Reg.r(env.Target), value), $"Bool value '%O{v}'")

    | IntVal(v) ->
        Asm(RV.LI(Reg.r(env.Target), v))

    | FloatVal(v) ->
        // We convert the float value into its bytes, and load it as immediate
        let bytes = System.BitConverter.GetBytes(v)
        if (not System.BitConverter.IsLittleEndian)
            then System.Array.Reverse(bytes) // RISC-V is little-endian
        let word: int32 = System.BitConverter.ToInt32(bytes)

        // Current handling of floats writes bytes to t0 then to fpreg, but we use t0 to store the function address.
        // Solution: We save the contents of the env.Target register before using it to perform the conversion, then it is restored after the float val is loaded into FP reg.
        Asm([ (RV.ADDI(Reg.sp, Reg.sp, Imm12(-4)), "Allocate stack space to save register") // RARS commenting for debugging... if it's annoying you can remove it.
              (RV.SW(Reg.r(env.Target), Imm12(0), Reg.sp), "Save env.Target register to stack")
              (RV.LI(Reg.r(env.Target), word), $"Float value %f{v}")
              (RV.FMV_W_X(FPReg.r(env.FPTarget), Reg.r(env.Target)), $"Move float value %f{v} to FP register")
              (RV.LW(Reg.r(env.Target), Imm12(0), Reg.sp), "Restore env.Target register from stack")
              (RV.ADDI(Reg.sp, Reg.sp, Imm12(4)), "Deallocate stack space") ])
    | StringVal(v) ->
        let escapedV = v.Replace("\"", "\\\"")
        // Label marking the string constant in the data segment
        let label = Util.genSymbol "string_val"
        Asm().AddData(label, Alloc.String(escapedV)) // instead of Alloc.String(v)
             .AddText(RV.LA(Reg.r(env.Target), label))

    | Var(name) ->
        // To compile a variable, we inspect its type and where it is stored
        match node.Type with
        | t when (isSubtypeOf node.Env t TUnit)
            -> Asm() // A unit-typed variable is just ignored
        | t when (isSubtypeOf node.Env t TFloat) ->
            match (env.VarStorage.TryFind name) with
            | Some(Storage.FPReg(fpreg)) ->
                Asm(RV.FMV_S(FPReg.r(env.FPTarget), fpreg),
                    $"Load variable '%s{name}'")
            | Some(Storage.Label(lab)) ->
                Asm([ (RV.LA(Reg.r(env.Target), lab),
                       $"Load address of variable '%s{name}'")
                      (RV.LW(Reg.r(env.Target), Imm12(0), Reg.r(env.Target)),
                       $"Load value of variable '%s{name}'")
                      (RV.FMV_W_X(FPReg.r(env.FPTarget), Reg.r(env.Target)),
                       $"Transfer '%s{name}' to fp register") ])
            | Some(Storage.Frame(offset)) ->
                Asm(RV.FLW_S(FPReg.r(env.FPTarget), Imm12(offset), Reg.fp),
                $"Load float variable '%s{name}' from stack at offset %d{offset}")
            | Some(Storage.Reg(_)) as st ->
                failwith $"BUG: variable %s{name} of type %O{t} has unexpected storage %O{st}"
            | None -> failwith $"BUG: float variable without storage: %s{name}"
        | t ->  // Default case for variables holding integer-like values
            match (env.VarStorage.TryFind name) with
            | Some(Storage.Reg(reg)) ->
                Asm(RV.MV(Reg.r(env.Target), reg), $"Load variable '%s{name}'")
            | Some(Storage.Label(lab)) ->
                match (expandType node.Env node.Type) with
                    | TFun(_,_) ->
                        Asm(RV.LA(Reg.r(env.Target), lab),
                            $"Load variable '%s{name}' (lambda term)")
                    | _ ->
                        Asm([ (RV.LA(Reg.r(env.Target), lab),
                               $"Load address of variable '%s{name}'")
                              (RV.LW(Reg.r(env.Target), Imm12(0), Reg.r(env.Target)),
                               $"Load value of variable '%s{name}'") ])
<<<<<<< HEAD
            | Some(Storage.Frame(offset)) ->
                Asm(RV.LW(Reg.r(env.Target), Imm12(offset), Reg.fp),
                $"Load variable '%s{name}' from stack at offset %d{offset}")
=======
                | Some(Storage.Frame(offset)) ->
                    Asm(RV.LW(Reg.r(env.Target), Imm12(offset), Reg.fp),
                    $"Load variable '%s{name}' from stack at offset %d{offset}, with fp at %d{Reg.fp.Number}")
>>>>>>> 13cfbc9e
            | Some(Storage.FPReg(_)) as st ->
                failwith $"BUG: variable %s{name} of type %O{t} has unexpected storage %O{st}"
            | None -> failwith $"BUG: variable without storage: %s{name}"

    | Add(lhs, rhs)
    | Sub(lhs, rhs)
    | Div(lhs, rhs)
    | Mod(lhs, rhs)
    | Max(lhs, rhs)
    | Min(lhs, rhs)
    | Mult(lhs, rhs) as expr ->
        // Code generation for addition and multiplication is very
        // similar: we compile the lhs and rhs giving them different target
        // registers, and then apply the relevant assembly operation(s) on their
        // results.

        /// Generated code for the lhs expression
        let lAsm = doCodegen env lhs
        // The generated code depends on the type of addition being computed
        match node.Type with
        | t when (isSubtypeOf node.Env t TInt) ->
            /// Target register for the rhs expression
            let rtarget = env.Target + 1u
            /// Generated code for the rhs expression
            let rAsm = doCodegen {env with Target = rtarget} rhs
            let label = Util.genSymbol "minmax_done"
            /// Generated code for the numerical operation
            let opAsm =
                match expr with
                    | Add(_,_) ->
                        Asm(RV.ADD(Reg.r(env.Target),
                                   Reg.r(env.Target), Reg.r(rtarget)))
                    | Sub(_,_) ->
                        Asm(RV.SUB(Reg.r(env.Target),
                                   Reg.r(env.Target), Reg.r(rtarget)))
                    | Mult(_,_) ->
                        Asm(RV.MUL(Reg.r(env.Target),
                                   Reg.r(env.Target), Reg.r(rtarget)))
                    | Div(_,_) ->
                        Asm(RV.DIV(Reg.r(env.Target),
                                   Reg.r(env.Target), Reg.r(rtarget)))
                    | Mod(_,_) ->
                        Asm(RV.REM(Reg.r(env.Target),
                                   Reg.r(env.Target), Reg.r(rtarget)))
                    | Min(_,_) -> Asm().AddText([
                            (RV.BLT(Reg.r(env.Target), Reg.r(rtarget), label), "")
                            (RV.MV(Reg.r(env.Target), Reg.r(rtarget)), "")
                            (RV.LABEL(label), "")
                        ])
                    | Max(_,_) -> Asm().AddText([
                            (RV.BLT(Reg.r(rtarget), Reg.r(env.Target), label), "")
                            (RV.MV(Reg.r(env.Target), Reg.r(rtarget)), "")
                            (RV.LABEL(label), "")
                        ])
                    | x -> failwith $"BUG: unexpected operation %O{x}"
            // Put everything together
            lAsm ++ rAsm ++ opAsm
        | t when (isSubtypeOf node.Env t TFloat) ->
            /// Target register for the rhs expression
            let rfptarget = env.FPTarget + 1u
            /// Generated code for the rhs expression
            let rAsm = doCodegen {env with FPTarget = rfptarget} rhs
            let label = Util.genSymbol "minmax_done"
            /// Generated code for the numerical operation
            let opAsm =
                match expr with
                | Add(_,_) ->
                    Asm(RV.FADD_S(FPReg.r(env.FPTarget),
                                  FPReg.r(env.FPTarget), FPReg.r(rfptarget)))
                | Sub(_,_) ->
                    Asm(RV.FSUB_S(FPReg.r(env.FPTarget),
                                  FPReg.r(env.FPTarget), FPReg.r(rfptarget)))
                | Mult(_,_) ->
                    Asm(RV.FMUL_S(FPReg.r(env.FPTarget),
                                  FPReg.r(env.FPTarget), FPReg.r(rfptarget)))
                | Div(_,_) ->
                    Asm(RV.FDIV_S(FPReg.r(env.FPTarget),
                                  FPReg.r(env.FPTarget), FPReg.r(rfptarget)))
                | Min(_,_) ->
                    Asm(RV.FLT_S(Reg.r(env.Target), FPReg.r(rfptarget), FPReg.r(env.FPTarget))) ++
                    Asm(RV.BEQ(Reg.r(env.Target), Reg.zero, label)) ++
                    Asm(RV.FMV_S(FPReg.r(env.FPTarget), FPReg.r(rfptarget))) ++
                    Asm(RV.LABEL(label))
                | Max(_,_) ->
                    Asm(RV.FLT_S(Reg.r(env.Target), FPReg.r(env.FPTarget), FPReg.r(rfptarget))) ++
                    Asm(RV.BEQ(Reg.r(env.Target), Reg.zero, label)) ++
                    Asm(RV.FMV_S(FPReg.r(env.FPTarget), FPReg.r(rfptarget))) ++
                    Asm(RV.LABEL(label))
                | x -> failwith $"BUG: unexpected operation %O{x}"
            // Put everything together
            lAsm ++ rAsm ++ opAsm
        | t ->
            failwith $"BUG: numerical operation codegen invoked on invalid type %O{t}"

    | Sqrt(arg) ->
        // Generate code for the argument expression
        let argAsm = doCodegen env arg

        let opAsm =
            match arg.Type with
            | TFloat ->
                Asm(RV.FSQRT_S(FPReg.r(env.FPTarget), FPReg.r(env.FPTarget)))

            | TInt ->
                Asm(RV.FCVT_S_W(FPReg.r(env.FPTarget), Reg.r(env.Target))) ++
                Asm(RV.FSQRT_S(FPReg.r(env.FPTarget), FPReg.r(env.FPTarget)))
            | _ -> failwith $"BUG: sqrt operation codegen invoked on invalid type %O{arg.Type}"

        argAsm ++ opAsm


    | And(lhs, rhs)
    | Or(lhs, rhs) as expr ->
        // Code generation for logical 'and' and 'or' is very similar: we
        // compile the lhs and rhs giving them different target registers, and
        // then apply the relevant assembly operation(s) on their results.

        /// Generated code for the lhs expression
        let lAsm = doCodegen env lhs
        /// Target register for the rhs expression
        let rtarget = env.Target + 1u
        /// Generated code for the rhs expression
        let rAsm = doCodegen {env with Target = rtarget} rhs
        /// Generated code for the logical operation
        let opAsm =
            match expr with
            | And(_,_) ->
                Asm(RV.AND(Reg.r(env.Target), Reg.r(env.Target), Reg.r(rtarget)))
            | Or(_,_) ->
                Asm(RV.OR(Reg.r(env.Target), Reg.r(env.Target), Reg.r(rtarget)))
            | x -> failwith $"BUG: unexpected operation %O{x}"
        // Put everything together
        lAsm ++ rAsm ++ opAsm

    | Not(arg) ->
        /// Generated code for the argument expression (note that we don't need
        /// to increase its target register)
        let asm = doCodegen env arg
        asm.AddText(RV.SEQZ(Reg.r(env.Target), Reg.r(env.Target)))

    | Eq(lhs, rhs)
    | Less(lhs, rhs)
    | LessEq(lhs, rhs)
    | Greater(lhs, rhs)
    | GreaterEq(lhs, rhs) as expr ->
        // Code generation for equality and less-than relations is very similar:
        // we compile the lhs and rhs giving them different target registers,
        // and then apply the relevant assembly operation(s) on their results.

        /// Generated code for the lhs expression
        let lAsm = doCodegen env lhs
        // The generated code depends on the lhs and rhs types
        match lhs.Type with
        | t when (isSubtypeOf lhs.Env t TInt) ->
            // Our goal is to write 1 (true) or 0 (false) in the register
            // env.Target, depending on the result of the comparison between
            // the lhs and rhs.  To achieve this, we perform a conditional
            // branch depending on whether the lhs and rhs are equal (or the lhs
            // is less than the rhs):
            // - if the comparison is true, we jump to a label where we write
            //   1 in the target register, and continue
            // - if the comparison is false, we write 0 in the target register
            //   and we jump to a label marking the end of the generated code

            /// Target register for the rhs expression
            let rtarget = env.Target + 1u
            /// Generated code for the rhs expression
            let rAsm = doCodegen {env with Target = rtarget} rhs

            /// Human-readable prefix for jump labels, describing the kind of
            /// relational operation we are compiling
            let labelName = match expr with
                            | Eq(_,_) -> "eq"
                            | Less(_,_) -> "less"
                            | LessEq(_,_) -> "lesseq"
                            | Greater(_,_) -> "greater"
                            | GreaterEq(_,_) -> "greatereq"
                            | x -> failwith $"BUG: unexpected operation %O{x}"
            /// Label to jump to when the comparison is true
            let trueLabel = Util.genSymbol $"%O{labelName}_true"
            /// Label to mark the end of the comparison code
            let endLabel = Util.genSymbol $"%O{labelName}_end"

            /// Codegen for the relational operation between lhs and rhs
            let opAsm =
                match expr with
                | Eq(_,_) ->
                    Asm(RV.BEQ(Reg.r(env.Target), Reg.r(rtarget), trueLabel))
                | Less(_,_) ->
                    Asm(RV.BLT(Reg.r(env.Target), Reg.r(rtarget), trueLabel))
                | LessEq(_,_) ->
                    Asm(RV.BLE(Reg.r(env.Target), Reg.r(rtarget), trueLabel))
                | Greater(_,_) ->
                    Asm(RV.BGT(Reg.r(env.Target), Reg.r(rtarget), trueLabel))
                | GreaterEq(_,_) ->
                    Asm(RV.BGE(Reg.r(env.Target), Reg.r(rtarget), trueLabel))
                | x -> failwith $"BUG: unexpected operation %O{x}"

            // Put everything together
            (lAsm ++ rAsm ++ opAsm)
                .AddText([
                    (RV.LI(Reg.r(env.Target), 0), "Comparison result is false")
                    (RV.J(endLabel), "")
                    (RV.LABEL(trueLabel), "")
                    (RV.LI(Reg.r(env.Target), 1), "Comparison result is true")
                    (RV.LABEL(endLabel), "")
                ])
        | t when (isSubtypeOf lhs.Env t TFloat) ->
            /// Target register for the rhs expression
            let rfptarget = env.FPTarget + 1u
            /// Generated code for the rhs expression
            let rAsm = doCodegen {env with FPTarget = rfptarget} rhs
            /// Generated code for the relational operation
            let opAsm =
                match expr with
                | Eq(_,_) ->
                    Asm(RV.FEQ_S(Reg.r(env.Target), FPReg.r(env.FPTarget), FPReg.r(rfptarget)))
                | Less(_,_) ->
                    Asm(RV.FLT_S(Reg.r(env.Target), FPReg.r(env.FPTarget), FPReg.r(rfptarget)))
                | LessEq(_,_) ->
                    Asm(RV.FLE_S(Reg.r(env.Target), FPReg.r(env.FPTarget), FPReg.r(rfptarget)))
                | Greater(_,_) ->
                    Asm(RV.FGT_S(Reg.r(env.Target), FPReg.r(env.FPTarget), FPReg.r(rfptarget)))
                | GreaterEq(_,_) ->
                    Asm(RV.FGE_S(Reg.r(env.Target), FPReg.r(env.FPTarget), FPReg.r(rfptarget)))
                | x -> failwith $"BUG: unexpected operation %O{x}"
            // Put everything together
            (lAsm ++ rAsm ++ opAsm)
        | t ->
            failwith $"BUG: relational operation codegen invoked on invalid type %O{t}"

    | ReadInt ->
        (beforeSysCall [Reg.a0] [])
            .AddText([
                (RV.LI(Reg.a7, 5), "RARS syscall: ReadInt")
                (RV.ECALL, "")
                (RV.MV(Reg.r(env.Target), Reg.a0), "Move syscall result to target")
            ])
            ++ (afterSysCall [Reg.a0] [])

    | ReadFloat ->
        (beforeSysCall [] [FPReg.fa0])
            .AddText([
                (RV.LI(Reg.a7, 6), "RARS syscall: ReadFloat")
                (RV.ECALL, "")
                (RV.FMV_S(FPReg.r(env.FPTarget), FPReg.fa0), "Move syscall result to target")
            ])
            ++ (afterSysCall [] [FPReg.fa0])

    | Print(arg) ->
        /// Compiled code for the 'print' argument, leaving its result on the
        /// generic register 'target' or 'fptarget' (depending on its type)
        let argCode = doCodegen env arg
        // The generated code depends on the 'print' argument type
        match arg.Type with
        | t when (isSubtypeOf arg.Env t TBool) ->
            let strTrue = Util.genSymbol "true"
            let strFalse = Util.genSymbol "false"
            let printFalse = Util.genSymbol "print_true"
            let printExec = Util.genSymbol "print_execute"
            argCode.AddData(strTrue, Alloc.String("true"))
                .AddData(strFalse, Alloc.String("false"))
                ++ (beforeSysCall [Reg.a0] [])
                  .AddText([
                    (RV.BEQZ(Reg.r(env.Target), printFalse), "")
                    (RV.LA(Reg.a0, strTrue), "String to print via syscall")
                    (RV.J(printExec), "")
                    (RV.LABEL(printFalse), "")
                    (RV.LA(Reg.a0, strFalse), "String to print via syscall")
                    (RV.LABEL(printExec), "")
                    (RV.LI(Reg.a7, 4), "RARS syscall: PrintString")
                    (RV.ECALL, "")
                  ])
                  ++ (afterSysCall [Reg.a0] [])
        | t when (isSubtypeOf arg.Env t TInt) ->
            argCode
            ++ (beforeSysCall [Reg.a0] [])
                .AddText([
                    (RV.MV(Reg.a0, Reg.r(env.Target)), "Copy to a0 for printing")
                    (RV.LI(Reg.a7, 1), "RARS syscall: PrintInt")
                    (RV.ECALL, "")
                ])
                ++ (afterSysCall [Reg.a0] [])
        | t when (isSubtypeOf arg.Env t TFloat) ->
            argCode
            ++ (beforeSysCall [] [FPReg.fa0])
                .AddText([
                    (RV.FMV_S(FPReg.fa0, FPReg.r(env.FPTarget)), "Copy to fa0 for printing")
                    (RV.LI(Reg.a7, 2), "RARS syscall: PrintFloat")
                    (RV.ECALL, "")
                ])
                ++ (afterSysCall [] [FPReg.fa0])
        | t when (isSubtypeOf arg.Env t TString) ->
            argCode
            ++ (beforeSysCall [Reg.a0] [])
                .AddText([
                    (RV.MV(Reg.a0, Reg.r(env.Target)), "Copy to a0 for printing")
                    (RV.LI(Reg.a7, 4), "RARS syscall: PrintString")
                    (RV.ECALL, "")
                ])
                ++ (afterSysCall [Reg.a0] [])
        | t ->
            failwith $"BUG: Print codegen invoked on unsupported type %O{t}"

    | PrintLn(arg) ->
        // Recycle codegen for Print above, then also output a newline
        (doCodegen env {node with Expr = Print(arg)})
        ++ (beforeSysCall [Reg.a0] [])
            .AddText([
                (RV.LI(Reg.a7, 11), "RARS syscall: PrintChar")
                (RV.LI(Reg.a0, int('\n')), "Character to print (newline)")
                (RV.ECALL, "")
            ])
            ++ (afterSysCall [Reg.a0] [])

    | If(condition, ifTrue, ifFalse) ->
        /// Label to jump to when the 'if' condition is true
        let labelTrue = Util.genSymbol "if_true"
        /// Label to jump to when the 'if' condition is false
        let labelFalse = Util.genSymbol "if_false"
        /// Label to mark the end of the if..then...else code
        let labelEnd = Util.genSymbol "if_end"
        // Compile the 'if' condition; if the result is true (i.e., not zero)
        // then jump to 'labelTrue', execute the 'ifTrue' code, and finally jump
        // to 'labelEnd' (thus skipping the code under 'labelFalse'). Otherwise
        // (i.e., when the 'if' condition result is false) jump to 'labelFalse'
        // and execute the 'ifFalse' code. Here we use a register to load the
        // address of a label (using the instruction LA) and then jump to it
        // (using the instruction JR): this way, the label address can be very
        // far from the jump instruction address --- and this can be important
        // if the compilation of 'ifTrue' and/or 'ifFalse' produces a large
        // amount of assembly code
        (doCodegen env condition)
            .AddText([ (RV.BNEZ(Reg.r(env.Target), labelTrue),
                        "Jump when 'if' condition is true")
                       (RV.LA(Reg.r(env.Target), labelFalse),
                        "Load the address of the 'false' branch of the 'if' code")
                       (RV.JR(Reg.r(env.Target)),
                        "Jump to the 'false' branch of the 'if' code")
                       (RV.LABEL(labelTrue),
                        "Beginning of the 'true' branch of the 'if' code") ])
            ++ (doCodegen env ifTrue)
                .AddText([ (RV.LA(Reg.r(env.Target + 1u), labelEnd),
                            "Load the address of the end of the 'if' code")
                           (RV.JR(Reg.r(env.Target + 1u)),
                            "Jump to skip the 'false' branch of 'if' code")
                           (RV.LABEL(labelFalse),
                            "Beginning of the 'false' branch of the 'if' code") ])
                ++ (doCodegen env ifFalse)
                    .AddText(RV.LABEL(labelEnd), "End of the 'if' code")

    | Seq(nodes) ->
        // We collect the code of each sequence node by folding over all nodes
        let folder (asm: Asm) (node: TypedAST) =
            asm ++ (doCodegen env node)
        List.fold folder (Asm()) nodes

    | Type(_, _, scope) ->
        // A type alias does not produce any code --- but its scope does
        doCodegen env scope

    | Ascription(_, node) ->
        // A type ascription does not produce code --- but the type-annotated
        // AST node does
        doCodegen env node

    | Assertion(arg) ->
        /// Label to jump to when the assertion is true
        let passLabel = Util.genSymbol "assert_true"

        let assertionFailString = arg.ToString()
        // Reconstruct the AST to do a printout and then exit as usual for assertion

        // Check the assertion, and jump to 'passLabel' if it is true;
        // otherwise, fail
        (doCodegen env arg)
            // .AddData([])
            .AddText([
                (RV.ADDI(Reg.r(env.Target), Reg.r(env.Target), Imm12(-1)), "")
                (RV.BEQZ(Reg.r(env.Target), passLabel), "Jump if assertion OK")
                (RV.LI(Reg.a7, 93), "RARS syscall: Exit2")
                (RV.LI(Reg.a0, assertExitCode), "Assertion violation exit code")
                (RV.ECALL, "")
                (RV.LABEL(passLabel), "")
            ])

    // Special case for compiling a function with a given immutable name in the
    // input source file.  We recognise this case by checking whether the
    // 'Let...' declares 'name' as a Lambda expression with a TFun type
    | Let(name, {Node.Expr = Lambda(args, body);
                 Node.Type = TFun(targs, _)}, scope)
    | LetRec(name, _, {Node.Expr = Lambda(args, body);
                       Node.Type = TFun(targs, _)}, scope)
    | LetT(name, _, {Node.Expr = Lambda(args, body);
                     Node.Type = TFun(targs, _)}, scope) ->
        /// Assembly label to mark the position of the compiled function body.
        /// For readability, we make the label similar to the function name
        let funLabel = Util.genSymbol $"fun_%s{name}"

        /// Names of the lambda term arguments
        let (argNames, _) = List.unzip args
        /// List of pairs associating each function argument to its type
        let argNamesTypes = List.zip argNames targs

        /// Save all variables captured by the lambda term
        let cv = Set.toList (ASTUtil.capturedVars node)

        /// Define the closure environment type T_clos as a struct with a function pointer f and
        /// a named field for each of the captured variables in the closure
        let closureEnvType = TStruct([("~f", node.Type)] @ (
            cv |>
            List.map (fun k -> (k, body.Env.Vars[k]))))

        let closureEnvNamedFields =
            cv |>
            List.map (fun k -> (k, {node with Expr = Var(k); Type = body.Env.Vars[k]}))

        let closureEnvVar = Util.genSymbol "~clos"

        let closureArgNamesTypes =
            (closureEnvVar, closureEnvType) :: argNamesTypes

        /// Compute "plain" function by applying closure-conversion through the argument environment
        let nonCaptureFolder (fbody: TypedAST) (capturedVar: string) =
            let fieldSelect = FieldSelect({node with Expr = Var(closureEnvVar); Type = closureEnvType}, capturedVar)
            ASTUtil.subst fbody capturedVar {node with Expr = fieldSelect; Type = body.Env.Vars[capturedVar]}
        let plainBody = List.fold nonCaptureFolder body cv

        let plainType = TFun(closureEnvType :: List.map snd argNamesTypes, node.Type)
        let plainBodyCode =
            match node.Expr with
            | LetRec _ ->
                let recEnv = { env with VarStorage = env.VarStorage.Add(name, Storage.Reg(Reg.a0)) }
                let replacer = {node with Expr = FieldSelect({node with Expr = Var(name); Type = closureEnvType}, "~f"); Type = plainType }
                let recPlainBody = ASTUtil.subst plainBody name replacer
                compileFunction closureArgNamesTypes recPlainBody recEnv
            | _ -> compileFunction closureArgNamesTypes plainBody env


        /// Compiled function code where the function label is located just
        /// before the 'bodyCode', and everything is placed at the end of the
        /// text segment (i.e. in the "PostText")
        let plainFunctionCode =
            (Asm(RV.LABEL(funLabel), $"Code for plain function '%s{name}'")
                ++ plainBodyCode).TextToPostText // Move to the end of text segment


        // Finally, load the plain function address (label) in the target register as storage for v'
        let storeFunctionCode = Asm(RV.LA(Reg.r(env.Target), funLabel), $"Load plain function '%s{name}' address")
        let env' = {env with VarStorage = env.VarStorage.Add("~v'", Storage.Reg(Reg.r(env.Target)))
                             Target = env.Target + 1u}

        let clos = { node with
                        Expr = StructCons([("~f", {node with Expr = Var("~v'")
                                                             Type = plainType})]
                                          @ closureEnvNamedFields)
                        Type = closureEnvType }

        /// Compile `clos` into env.Target
        let closCode = doCodegen env' clos

        let moveClosResult = Asm(RV.MV(Reg.r(env.Target), Reg.r(env.Target + 1u)),
                                 "Move closure result to target register")

        /// Storage info where the name of the compiled function points to the
        /// label 'funLabel'
        let varStorage2 = env.VarStorage.Add(name, Storage.Reg(Reg.r(env.Target)))

        // Finally, compile the 'let...'' scope with the newly-defined function
        // label in the variables storage, and append the 'funCode' above. The
        // 'scope' code leaves its result in the 'let...' target register
        let scopeCode = doCodegen {env with VarStorage = varStorage2
                                            Target = env.Target + 1u } scope

        storeFunctionCode ++ closCode ++ moveClosResult ++ scopeCode ++ plainFunctionCode

    // Typechecking should ensure that a LetRec expression is always initialised with a lambda expression (see notes Module 6).
    | LetRec _ ->
        failwith $"BUG: unexpected LetRec node without lambda initialisation in codegen: %s{PrettyPrinter.prettyPrint node}"

    | Let(name, init, scope)
    | LetT(name, _, init, scope)
    | LetMut(name, init, scope) ->
        /// 'let...' initialisation code, which leaves its result in the
        /// 'target' register (which we overwrite at the end of the 'scope'
        /// execution)
        let initCode = doCodegen env init
        match init.Type with
        | t when (isSubtypeOf init.Env t TUnit) ->
            // The 'init' produces a unit value, i.e. nothing: we can keep using
            // the same target registers, and we don't need to update the
            // variables-to-registers mapping.
            initCode ++ (doCodegen env scope)
        | t when (isSubtypeOf init.Env t TFloat) ->
            /// Target register for compiling the 'let' scope
            let scopeTarget = env.FPTarget + 1u
            /// Variable storage for compiling the 'let' scope
            let scopeVarStorage =
                env.VarStorage.Add(name, Storage.FPReg(FPReg.r(env.FPTarget)))
            /// Environment for compiling the 'let' scope
            let scopeEnv = { env with FPTarget = scopeTarget
                                      VarStorage = scopeVarStorage }
            initCode
                ++ (doCodegen scopeEnv scope)
                    .AddText(RV.FMV_S(FPReg.r(env.FPTarget),
                                      FPReg.r(scopeTarget)),
                             "Move result of 'let' scope expression into target register")
        | _ ->  // Default case for integer-like initialisation expressions
            /// Target register for compiling the 'let' scope
            let scopeTarget = env.Target + 1u
            /// Variable storage for compiling the 'let' scope
            let scopeVarStorage =
                env.VarStorage.Add(name, Storage.Reg(Reg.r(env.Target)))
            /// Environment for compiling the 'let' scope
            let scopeEnv = { env with Target = scopeTarget
                                      VarStorage = scopeVarStorage }
            initCode
                ++ (doCodegen scopeEnv scope)
                    .AddText(RV.MV(Reg.r(env.Target), Reg.r(scopeTarget)),
                             "Move 'let' scope result to 'let' target register")

    | Assign(lhs, rhs) ->
        match lhs.Expr with
        | Var(name) ->
            /// Code for the 'rhs', leaving its result in the target register
            let rhsCode = doCodegen env rhs
            match rhs.Type with
            | t when (isSubtypeOf rhs.Env t TUnit) ->
                rhsCode // No assignment to perform
            | _ ->
                match (env.VarStorage.TryFind name) with
                | Some(Storage.Reg(reg)) ->
                    rhsCode.AddText(RV.MV(reg, Reg.r(env.Target)),
                                    $"Assignment to variable %s{name}")
                | Some(Storage.FPReg(reg)) ->
                    rhsCode.AddText(RV.FMV_S(reg, FPReg.r(env.FPTarget)),
                                    $"Assignment to variable %s{name}")
                | Some(Storage.Label(lab)) ->
                    match rhs.Type with
                    | t when (isSubtypeOf rhs.Env t TFloat) ->
                        rhsCode.AddText([ (RV.LA(Reg.r(env.Target), lab),
                                           $"Load address of variable '%s{name}'")
                                          (RV.FSW_S(FPReg.r(env.FPTarget), Imm12(0),
                                                    Reg.r(env.Target)),
                                           $"Transfer value of '%s{name}' to memory") ])
                    | _ ->
                        rhsCode.AddText([ (RV.LA(Reg.r(env.Target + 1u), lab),
                                           $"Load address of variable '%s{name}'")
                                          (RV.SW(Reg.r(env.Target), Imm12(0),
                                                 Reg.r(env.Target + 1u)),
                                           $"Transfer value of '%s{name}' to memory") ])
                | Some(Storage.Frame(offset)) ->
                    match rhs.Type with
                    | t when (isSubtypeOf rhs.Env t TFloat) ->
                        rhsCode.AddText(RV.FSW_S(FPReg.r(env.FPTarget), Imm12(offset), Reg.fp),
                        $"Assignment to float variable %s{name} on stack at offset %d{offset}")
                    | _ ->
                        rhsCode.AddText(RV.SW(Reg.r(env.Target), Imm12(offset), Reg.fp),
                        $"Assignment to variable %s{name} on stack at offset %d{offset}")
                | None -> failwith $"BUG: variable without storage: %s{name}"
        | FieldSelect(target, field) ->
            /// Assembly code for computing the 'target' object of which we are
            /// selecting the 'field'.  We write the computation result (which
            /// should be a struct memory address) in the target register.
            let selTargetCode = doCodegen env target
            /// Code for the 'rhs', leaving its result in the target+1 register
            let rhsCode = doCodegen {env with Target = env.Target + 1u} rhs
            match (expandType target.Env target.Type) with
            | TStruct(fields) ->
                /// Names of the struct fields
                let (fieldNames, _) = List.unzip fields
                /// Offset of the selected struct field from the beginning of
                /// the struct
                let offset = List.findIndex (fun f -> f = field) fieldNames
                /// Assembly code that performs the field value assignment
                let assignCode =
                    match rhs.Type with
                    | t when (isSubtypeOf rhs.Env t TUnit) ->
                        Asm() // Nothing to do
                    | t when (isSubtypeOf rhs.Env t TFloat) ->
                        Asm(RV.FSW_S(FPReg.r(env.FPTarget), Imm12(offset * 4),
                                     Reg.r(env.Target)),
                            $"Assigning value to struct field '%s{field}'")
                    | _ ->
                        Asm([(RV.SW(Reg.r(env.Target + 1u), Imm12(offset * 4),
                                    Reg.r(env.Target)),
                              $"Assigning value to struct field '%s{field}'")
                             (RV.MV(Reg.r(env.Target), Reg.r(env.Target + 1u)),
                              "Copying assigned value to target register")])
                // Put everything together
                selTargetCode ++ rhsCode ++ assignCode
            | t ->
                failwith $"BUG: field selection on invalid object type: %O{t}"
        | ArrayElem(target, index) ->
            /// Assembly code for computing the 'target' array object of which we are
            /// retrieving the 'length'.  We write the computation result (which
            /// should be an array memory address) in the target register.
            let arrTargetCode = doCodegen env target
            /// Code for computing the 'index' of the array element to be selected
            let indexCode = doCodegen {env with Target = env.Target + 1u} index
            /// Code for the 'rhs', leaving its result in the target+2 register
            let rhsCode = doCodegen {env with Target = env.Target + 2u} rhs

            let indexOutBoundsCode = checkIndexOutOfBounds env target (index, index) lhs

            match (expandType target.Env target.Type) with
            | TArray _ ->
                /// Offset of the selected index from the beginning of the array container region on heap
                let offsetCode = Asm([
                                     (RV.LW(Reg.r(env.Target), Imm12(4), Reg.r(env.Target)),
                                      "Load the array container pointer from 2nd array instance field (~data)")
                                     (RV.ADDI(Reg.r(env.Target + 2u), Reg.zero, Imm12(4)),
                                      "Load word size for array element offset computation")
                                     (RV.MUL(Reg.r(env.Target + 1u),
                                                      Reg.r(env.Target + 1u),
                                                      Reg.r(env.Target + 2u)),
                                     "Compute offset of the selected array element 4 x index")
                                     (RV.ADD(Reg.r(env.Target),
                                                     Reg.r(env.Target),
                                                     Reg.r(env.Target + 1u)),
                                     "Add offset to the array container address")])
                /// Assembly code that performs the field value assignment
                let assignCode =
                    match rhs.Type with
                    | t when (isSubtypeOf rhs.Env t TUnit) ->
                        Asm() // Nothing to do
                    | t when (isSubtypeOf rhs.Env t TFloat) ->
                        Asm(RV.FSW_S(FPReg.r(env.FPTarget), Imm12(0),
                                     Reg.r(env.Target)),
                            $"Assigning value to array element at index")
                    | _ ->
                        Asm([(RV.SW(Reg.r(env.Target + 2u), Imm12(0),
                                    Reg.r(env.Target)),
                              $"Assigning value to array element at index")
                             (RV.MV(Reg.r(env.Target), Reg.r(env.Target + 2u)),
                              "Copying assigned value to target register")])
                // Put everything together
                indexOutBoundsCode ++ arrTargetCode ++ indexCode ++ offsetCode ++ rhsCode ++ assignCode
            | t ->
                failwith $"BUG: array length retrieved on invalid object type: %O{t}"
        | _ ->
            failwith ($"BUG: assignment to invalid target:%s{Util.nl}"
                      + $"%s{PrettyPrinter.prettyPrint lhs}")

    | While(cond, body) ->
        /// Label to mark the beginning of the 'while' loop
        let whileBeginLabel = Util.genSymbol "while_loop_begin"
        /// Label to mark the beginning of the 'while' loop body
        let whileBodyBeginLabel = Util.genSymbol "while_body_begin"
        /// Label to mark the end of the 'while' loop
        let whileEndLabel = Util.genSymbol "while_loop_end"
        // Check the 'while' condition, jump to 'whileEndLabel' if it is false.
        // Here we use a register to load the address of a label (using the
        // instruction LA) and then jump to it (using the instruction LR): this
        // way, the label address can be very far from the jump instruction
        // address --- and this can be important if the compilation of 'body'
        // produces a large amount of assembly code
        Asm(RV.LABEL(whileBeginLabel))
            ++ (doCodegen env cond)
                .AddText([
                    (RV.BNEZ(Reg.r(env.Target), whileBodyBeginLabel),
                     "Jump to loop body if 'while' condition is true")
                    (RV.LA(Reg.r(env.Target), whileEndLabel),
                     "Load address of label at the end of the 'while' loop")
                    (RV.JR(Reg.r(env.Target)), "Jump to the end of the loop")
                    (RV.LABEL(whileBodyBeginLabel),
                     "Body of the 'while' loop starts here")
                ])
            ++ (doCodegen env body)
            .AddText([
                (RV.LA(Reg.r(env.Target), whileBeginLabel),
                 "Load address of label at the beginning of the 'while' loop")
                (RV.JR(Reg.r(env.Target)), "Jump to the end of the loop")
                (RV.LABEL(whileEndLabel), "")
            ])

    | DoWhile(body, cond) ->
        /// Label to mark the beginning of the 'do-while' loop body
        let doWhileBodyBeginLabel = Util.genSymbol "do_while_body_begin"

        let scopeTarget = env.Target + 1u
        let scopeEnv = { env with Target = scopeTarget}

        Asm(RV.LABEL(doWhileBodyBeginLabel))
            ++ (doCodegen env body)
            ++ (doCodegen scopeEnv cond)
                .AddText([
                    (RV.BNEZ(Reg.r(scopeTarget), doWhileBodyBeginLabel),
                     "Jump to loop body if 'while' condition is true")
                ])

    | Lambda(args, body) ->
        /// Label to mark the position of the lambda term body
        let funLabel = Util.genSymbol "lambda"

        /// Names of the Lambda arguments
        let (argNames, _) = List.unzip args

        /// List of pairs associating each Lambda argument to its type.  We
        /// retrieve the type of each argument by looking into the environment
        /// used to type-check the Lambda 'body'
        let argNamesTypes =
            (List.map (fun a -> (a, body.Env.Vars[a])) argNames)

        /// Save all variables captured by the lambda term
        let cv = Set.toList (ASTUtil.capturedVars node)

        /// Define the closure environment type T_clos as a struct with a function pointer f and
        /// a named field for each of the captured variables in the closure
        let closureEnvType = TStruct([("~f", node.Type)] @ (
            cv |>
            List.map (fun k -> (k, body.Env.Vars[k]))))

        let closureEnvNamedFields =
            cv |>
            List.map (fun k -> (k, {node with Expr = Var(k); Type = body.Env.Vars[k]}))

        let closureEnvVar = Util.genSymbol "~clos"

        let closureArgNamesTypes =
           (closureEnvVar, closureEnvType) :: argNamesTypes

        /// Compute "plain" function by applying closure-conversion through the argument environment
        let nonCaptureFolder (fbody: TypedAST) (capturedVar: string) =
            let fieldSelect = FieldSelect({node with Expr = Var(closureEnvVar); Type = closureEnvType}, capturedVar)
            ASTUtil.subst fbody capturedVar {node with Expr = fieldSelect; Type = body.Env.Vars[capturedVar]}
        let plainBody = List.fold nonCaptureFolder body cv

        let plainType = TFun(closureEnvType::List.map snd argNamesTypes, node.Type)

        /// Compiled function code where the function label is located just
        /// before the 'bodyCode', and everything is placed at the end of the
        /// text segment (i.e. in the "PostText")
        let plainFunctionCode =
            (Asm(RV.LABEL(funLabel), "Lambda term (i.e. function instance) code")
                ++ (compileFunction closureArgNamesTypes plainBody env)).TextToPostText // Move to the end of text segment

        // Finally, load the plain function address (label) in the target register as storage for v'
        let storeFunctionCode = Asm(RV.LA(Reg.r(env.Target), funLabel), "Load lambda function address")
        let env' = {env with VarStorage = env.VarStorage.Add("~v'", Storage.Reg(Reg.r(env.Target)))
                             Target = env.Target + 1u }

        let clos = { node with
                        Expr = StructCons([("~f", {node with Expr = Var("~v'")
                                                             Type = plainType})]
                                          @ closureEnvNamedFields)
                        Type = closureEnvType }

        /// Compile `clos` into env.Target
        let closCode = doCodegen env' clos

        let moveClosResult = Asm(RV.MV(Reg.r(env.Target), Reg.r(env.Target + 1u)),
                                 "Move closure result to target register")
        storeFunctionCode ++ closCode ++ moveClosResult ++ plainFunctionCode

    | Application(expr, args) ->
        /// Integer registers to be saved on the stack before executing the
        /// function call, and restored when the function returns.  The list of
        /// saved registers excludes the target register for this application.
        /// Note: the definition of 'saveRegs' uses list comprehension:
        /// https://en.wikibooks.org/wiki/F_Sharp_Programming/Lists#Using_List_Comprehensions
        let saveRegs =
            List.except [Reg.r(env.Target)]
                        (Reg.ra :: [for i in 0u..7u do yield Reg.a(i)]
                         @ [for i in 0u..6u do yield Reg.t(i)])

        let closurePlainFAccessCode = Asm(RV.LW(Reg.r(env.Target), Imm12(0), Reg.r(env.Target)),
                                          "Load plain function address `~f` from closure")

        /// Assembly code for the expression being applied as a function
        let appTermCode =
            Asm().AddText(RV.COMMENT("Load expression to be applied as a function"))
            ++ (doCodegen env expr)
             ++ closurePlainFAccessCode

        /// Indexed list of argument expressions split by type.  We will use the index
        /// as an offset (above the current target register) to determine the target
        /// register for compiling each expression.
        let indexedArgsFloat, indexedArgsInt =
            [expr] @ args
            |> List.partition (fun arg -> isSubtypeOf arg.Env arg.Type TFloat)
            |> fun (floats, ints) -> (List.indexed floats, List.indexed ints)

        /// Function that compiles a float argument (using its index to determine its
        /// target register by type) and accumulates the generated assembly code
        let compileArgFloat (acc: Asm) (i: int, arg: TypedAST) =
            acc ++ (doCodegen {env with FPTarget = env.FPTarget + (uint i)} arg)
        /// Function that compiles an int argument (using its index to determine its
        /// target register by type) and accumulates the generated assembly code
        let compileArgInt (acc: Asm) (i: int, arg: TypedAST) =
            acc ++ (doCodegen {env with Target = env.Target + (uint i) + 1u} arg)

        /// Assembly code of all application arguments, obtained by folding over (int/float)
        let floatArgsCode =
            List.fold compileArgFloat (Asm()) indexedArgsFloat
        let intArgsCode =
            List.fold compileArgInt (Asm()) indexedArgsInt

        /// Function that copies the content of a target register (used by
        /// 'compileArgs' and 'argsCode' above) into an 'a' register, using an
        /// index to determine the source and target registers, and accumulating
        /// the generated assembly code
<<<<<<< HEAD
        let copyArg (acc: Asm) (i: int, arg: TypedAST) =
=======
        let copyArg (acc: Asm) (i: int, arg: TypedAST) (wordOffset: int)=
            let argOffset = (i - 8 + wordOffset) * 4

>>>>>>> 13cfbc9e
            match arg.Type with
            | t when (isSubtypeOf arg.Env t TFloat) ->
                // Here we handle float types
                if i < 8 then
                    acc.AddText(RV.FMV_S(FPReg.fa(uint i), FPReg.r(env.FPTarget + (uint i))),
                        //$"Load float function call argument %d{i+1}")
<<<<<<< HEAD
                        $"Load float function call argument %d{i+1} from FP register '%s{(FPReg.r(env.FPTarget + (uint i))).ToString()}' to target FP register 'fa%d{i}'") // Better debug comment
                else
                    let argOffset = (i - 8) * 4
=======
                        $"Load float function call argument %d{i+1} from FP register '%s{FPReg.r(env.FPTarget + (uint i)).ToString()}' to target FP register 'fa%d{i}'") // Better debug comment
                else
>>>>>>> 13cfbc9e
                    acc.AddText(RV.FSW_S(FPReg.r(env.FPTarget + (uint i)), Imm12(argOffset), Reg.sp),
                        $"Store float function call argument %d{i+1} to stack at offset {argOffset}")
            | _ ->
                // Here we handle integer types
                if i < 8 then
                    acc.AddText(RV.MV(Reg.a(uint i), Reg.r(env.Target + (uint i) + 1u)),
                                $"Load function call argument %d{i+1}")
                else
<<<<<<< HEAD
                    let argOffset = (i - 8) * 4
                    acc.AddText(RV.SW(Reg.r(env.Target + (uint i) + 1u), Imm12(argOffset), Reg.sp),
                        $"Store function call argument %d{i+1} to stack at offset {argOffset}")

        /// Assembly code that lowers the stack pointer by 'units' words - 4 bytes each
        let lowerSP (units: int) =
            if units <= 0 then
                Asm()
            else
                Asm(RV.ADDI(Reg.sp, Reg.sp, Imm12(- units * 4)),
                    $"Lower stack pointer for function arguments by %d{units} words")

=======
                    acc.AddText(RV.SW(Reg.r(env.Target + (uint i) + 1u), Imm12(argOffset), Reg.sp),
                        $"Store function call argument %d{i+1} to stack at offset {argOffset}")

>>>>>>> 13cfbc9e
        let floatArgsOnStack = max 0 (indexedArgsFloat.Length - 8)
        let intArgsOnStack = max 0 (indexedArgsInt.Length - 8)

        /// Code that loads each application argument into a register 'a', by
        /// copying the contents of the target registers used by 'compileArgs'
        /// and 'argsCode' above.  To this end, this code folds over the indexes
        /// of all arguments (from 0 to args.Length), using 'copyArg' above.
        let argsLoadCode =
<<<<<<< HEAD
            // Calculate the exact number of float arguments that overflow to stack if its none then max 0 ensures that it doesn't go neg
            let floatArgsLoadCode = List.fold (fun acc arg -> copyArg acc arg) (Asm()) indexedArgsFloat
            let intArgsLoadCode = List.fold (fun acc arg -> copyArg acc arg) (Asm()) indexedArgsInt
            lowerSP floatArgsOnStack ++ floatArgsLoadCode ++ lowerSP intArgsOnStack ++ intArgsLoadCode
=======
            // Calculate the exact number of  arguments that overflow to stack (for stack allocation)
            let stackAdjustment =
                if (floatArgsOnStack + intArgsOnStack) > 0 then
                    Asm(RV.ADDI(Reg.sp, Reg.sp, Imm12(-4 * (floatArgsOnStack + intArgsOnStack))),
                                    $"Update stack pointer for the overflowing args with overflow of %d{floatArgsOnStack + intArgsOnStack} units")
                else
                    Asm()
            let floatArgsLoadCode = List.fold (fun acc arg -> copyArg acc arg 0) (Asm()) indexedArgsFloat
            let intArgsLoadCode = List.fold (fun acc arg -> copyArg acc arg floatArgsOnStack) (Asm()) indexedArgsInt
            stackAdjustment ++ floatArgsLoadCode ++ intArgsLoadCode
>>>>>>> 13cfbc9e

        /// Code that performs the function call
        let callCode =
            appTermCode
            //++ argsCode // Code to compute each argument of the function call
            ++ floatArgsCode
            ++ intArgsCode
               .AddText(RV.COMMENT("Before function call: save caller-saved registers"))
               ++ (saveRegisters saveRegs [])
               ++ argsLoadCode // Code to load arg values into arg registers
                  .AddText(RV.JALR(Reg.ra, Imm12(0), Reg.r(env.Target)), "Function call")

        /// Code that handles the function return value (if any)
        let retCode =
            Asm(RV.MV(Reg.r(env.Target), Reg.a0),
                $"Copy function return value to target register")

        // Put everything together, and restore the caller-saved registers
        callCode
            .AddText(RV.COMMENT("After function call"))
            ++ retCode
            .AddText([
                       (RV.ADDI(Reg.sp, Reg.sp, Imm12(4 * (floatArgsOnStack + intArgsOnStack))),
                        $"Restore SP by {floatArgsOnStack + intArgsOnStack} function args after function call")
                       (RV.COMMENT("Restore caller-saved registers"),"")
                        ])
                  ++ (restoreRegisters saveRegs [])

    | StructCons(fields) ->
        // To compile a structure constructor, we allocate heap space for the
        // whole struct instance, and then compile its field initialisations
        // one-by-one, storing each result in the corresponding heap location.
        // The struct heap address will end up in the 'target' register - i.e.
        // the register will contain a pointer to the first element of the
        // allocated structure
        let (fieldNames, fieldInitNodes) = List.unzip fields
        /// Generate the code that initialises a struct field, and accumulates
        /// the result.  This function is folded over all indexed struct fields,
        /// to produce the assembly code that initialises all fields.\
        let folder = fun (acc: Asm) (fieldOffset: int, fieldInit: TypedAST) ->
            /// Code that initialises a single struct field.  Each field init
            /// result is compiled by targeting the register (target+1u),
            /// because the 'target' register holds the base memory address of
            /// the struct.  After the init result for a field is computed, we
            /// copy it into its heap location, by adding the field offset
            /// (multiplied by 4, i.e. the word size) to the base struct address
            let fieldInitCode: Asm =
                match fieldInit.Type with
                | t when (isSubtypeOf fieldInit.Env t TUnit) ->
                    Asm() // Nothing to do
                | t when (isSubtypeOf fieldInit.Env t TFloat) ->
                    Asm(RV.FSW_S(FPReg.r(env.FPTarget), Imm12(fieldOffset * 4),
                                 Reg.r(env.Target)),
                        $"Initialize struct field '%s{fieldNames.[fieldOffset]}'")
                | _ ->
                    Asm(RV.SW(Reg.r(env.Target + 1u), Imm12(fieldOffset * 4),
                              Reg.r(env.Target)),
                        $"Initialize struct field '%s{fieldNames.[fieldOffset]}'")
            acc ++ (doCodegen {env with Target = env.Target + 1u} fieldInit)
                ++ fieldInitCode
        /// Assembly code for initialising each field of the struct, by folding
        /// the 'folder' function above over all indexed struct fields (we use
        /// the index to know the offset of a field from the beginning of the
        /// struct)
        let fieldsInitCode =
            List.fold folder (Asm()) (List.indexed fieldInitNodes)

        /// Assembly code that allocates space on the heap for the new
        /// structure, through an 'Sbrk' system call.  The size of the structure
        /// is computed by multiplying the number of fields by the word size (4)
        let structAllocCode =
            (beforeSysCall [Reg.a0] [])
                .AddText([
                    (RV.LI(Reg.a0, fields.Length * 4),
                     "Amount of memory to allocate for a struct (in bytes)")
                    (RV.LI(Reg.a7, 9), "RARS syscall: Sbrk")
                    (RV.ECALL, "")
                    (RV.MV(Reg.r(env.Target), Reg.a0),
                     "Move syscall result (struct mem address) to target")
                ])
                ++ (afterSysCall [Reg.a0] [])

        // Put everything together: allocate heap space, init all struct fields
        structAllocCode ++ fieldsInitCode

    | FieldSelect(target, field) ->
        // To compile a field selection, we first execute the 'target' object of
        // the field selection, whose code is expected to leave a struct memory
        // address in the environment's 'target' register; then use the 'target'
        // type to determine the memory offset where the selected field is
        // located, and retrieve its value.

        /// Generated code for the target object whose field is being selected
        let selTargetCode = doCodegen env target
        /// Assembly code to access the struct field in memory (depending on the
        /// 'target' type) and leave its value in the target register
        let fieldAccessCode =
            match (expandType node.Env target.Type) with
            | TStruct(fields) ->
                let (fieldNames, fieldTypes) = List.unzip fields
                let offset = List.findIndex (fun f -> f = field) fieldNames
                match fieldTypes.[offset] with
                | t when (isSubtypeOf node.Env t TUnit) ->
                    Asm() // Nothing to do
                | t when (isSubtypeOf node.Env t TFloat) ->
                    Asm(RV.FLW_S(FPReg.r(env.FPTarget), Imm12(offset * 4),
                                 Reg.r(env.Target)),
                        $"Retrieve value of struct field '%s{field}'")
                | _ ->
                    Asm(RV.LW(Reg.r(env.Target), Imm12(offset * 4),
                              Reg.r(env.Target)),
                        $"Retrieve value of struct field '%s{field}'")
            | t ->
                failwith $"BUG: FieldSelect codegen on invalid target type: %O{t}"

        // Put everything together: compile the target, access the field
        selTargetCode ++ fieldAccessCode

    | ArrayCons(length, init) ->
        // To compile an array constructor, we allocate heap space for the whole array
        // instance (struct + container), and then compile its initialisation once and
        // for all elements, storing each result in the corresponding heap location.
        // The struct heap address will end up in the 'target' register - i.e.
        // the register will contain a pointer to the first element of the
        // allocated structure

        /// Register allocations:
        /// env.Target: array object (struct) base address - 2 fields
        /// env.Target + 1u: array length
        /// env.Target + 2u: array sequence base address - array of n elements
        let lengthCode = doCodegen {env with Target = env.Target + 1u} length

        /// Assembly code that allocates space on the heap for the new array sequence,
        /// through a 'Sbrk' system call.  The size of the structure
        /// is computed by multiplying the number of elements by the word size (4)
        let arrayAllocCode =
            (beforeSysCall [Reg.a0] [])
                .AddText([
                    (RV.LI(Reg.r(env.Target), 4), "Store word size")
                    (RV.MUL(Reg.a0, Reg.r(env.Target), Reg.r(env.Target + 1u)),
                     "Amount of memory to allocate for the array sequence (in bytes)")
                    (RV.LI(Reg.a7, 9), "RARS syscall: Sbrk")
                    (RV.ECALL, "")
                    (RV.MV(Reg.r(env.Target + 2u), Reg.a0),
                     "Move syscall result (array mem address) to `target+2`")
                ])
                ++ (afterSysCall [Reg.a0] [])

        /// Allocation of heap space for the new array struct through a 'Sbrk'
        /// system call. The size of the structure is 8 bytes (2 fields x 4 bytes)
        let structAllocCode =
            (beforeSysCall [Reg.a0] [])
                .AddText([
                    (RV.ADDI(Reg.a0, Reg.zero, Imm12(8)),
                     "Amount of memory to allocate for array struct (2 fields, in bytes)")
                    (RV.LI(Reg.a7, 9), "RARS syscall: Sbrk")
                    (RV.ECALL, "")
                    (RV.MV(Reg.r(env.Target), Reg.a0),
                     "Move syscall result (struct mem address) to target")
                ])
                ++ (afterSysCall [Reg.a0] [])

        /// Code to store the length of the array at the beginning of the array struct memory
        let instanceFieldSetCode =
            match length.Type with
            | TInt -> Asm().AddText([
                            (RV.SW(Reg.r(env.Target + 1u), Imm12(0), Reg.r(env.Target)),
                            "Store array length at the beginning of the array memory (1st field)")
                            (RV.SW(Reg.r(env.Target + 2u), Imm12(4), Reg.r(env.Target)),
                            "Store array container pointer in data (2nd struct field)")
                        ])
            | _ -> failwith $"BUG: array length initialised with invalid type: %O{length.Type}"

        /// Compiled code for initialisation value, targeting the register `target+3`
        let initCode = doCodegen {env with Target = env.Target + 3u} init

        /// Assembly code that initialises a single array element by assigning the pre-computed init
        /// value stored in `target+3u` to the heap location of the next array element in `target+2u`
        let elemInitCode: Asm =
            match init.Type with
            | t when (isSubtypeOf init.Env t TUnit) ->
                Asm() // Nothing to do
            | t when (isSubtypeOf init.Env t TFloat) ->
                Asm(RV.FSW_S(FPReg.r(env.FPTarget), Imm12(0), Reg.r(env.Target + 2u)),
                    $"Initialize next array element")
            | _ ->
                Asm(RV.SW(Reg.r(env.Target + 3u), Imm12(0), Reg.r(env.Target + 2u)),
                    $"Initialize next array element")

        /// Assembly code for initialising each element of the array container with pre-computed init,
        /// by looping through the array length and storing the value on heap. The element offset from data
        /// pointer computed in register `target+2` and the element value in register `target+3`.

        /// Label for array loop start
        let loopStartLabel = Util.genSymbol "array_init_loop_start"
        /// Label for array loop end
        let loopEndLabel = Util.genSymbol "array_init_loop_end"

        /// Register allocations:
        /// env.Target: array object base address (computed)
        /// env.Target + 1u: length of array (computed)
        /// env.Target + 2u: array container base address (computed)
        /// env.Target + 2u: memory address of next array element (initially: array container address)
        /// env.Target + 3u: initialisation value (computed)

        /// Use the precomputed length as a downward loop counter
        /// Use the precomputed container memory address as a forward element address iterator
        let initArrayLoopCode =
            Asm().AddText([
                (RV.LABEL(loopStartLabel), "Start of array initialisation loop")
                (RV.BEQZ(Reg.r(env.Target + 1u), loopEndLabel), "Exit loop if remaining length is 0")
            ])
            ++ elemInitCode ++
            Asm().AddText([
                (RV.ADDI(Reg.r(env.Target + 2u), Reg.r(env.Target + 2u), Imm12(4)),
                 "Increment element address by word size")
                (RV.ADDI(Reg.r(env.Target + 1u), Reg.r(env.Target + 1u), Imm12(-1)), "Decrement remaining length")
                (RV.BNEZ(Reg.r(env.Target + 1u), loopStartLabel), "Loop back if remaining length is not 0")
                (RV.LABEL(loopEndLabel), "End of array initialisation loop")
            ])

        // Put everything together: allocate heap space, init all struct fields
        lengthCode ++ arrayAllocCode ++ structAllocCode ++ instanceFieldSetCode ++ initCode ++ initArrayLoopCode

    | ArrayElem(array, index) ->
        /// To compile an array element access operation, we first compile the `array` pointer
        /// referencing the array instance, into the `target` register. Then, we compile the
        /// `index` expression to compute the offset of the element to access, indexed from the
        /// `data` instance field referencing the array container. Finally, we retrieve the
        /// element value from the heap memory address obtained.
        let indexOutBoundsCode = checkIndexOutOfBounds env array (index, index) node

        let arrayTargetCode = doCodegen env array
        let indexCode = doCodegen {env with Target = env.Target + 1u} index

        /// Code to compute the element offset within array container memory
        let memorySetCode = Asm().AddText([
            // Register env.Target: array instance reference [length; data] -> array container pointer
            // The data pointer (field) in the array instance can be loaded from `target` with offset 4 (2nd field)
            (RV.LW(Reg.r(env.Target), Imm12(4), Reg.r(env.Target)),
             "Load the container base address into target register from instance data pointer")
            (RV.LI(Reg.r(env.Target + 2u), 4),
             "Load word size for array element offset computation")
            (RV.MUL(Reg.r(env.Target + 1u), Reg.r(env.Target + 1u), Reg.r(env.Target + 2u)),
             "Compute offset of the selected array element as 4 x index")
            (RV.ADD(Reg.r(env.Target + 1u), Reg.r(env.Target), Reg.r(env.Target + 1u)),
             "Memory address of the selected array element (container pointer + offset)")
        ])

        /// Code that accesses a single array element. The `target` register holds
        /// the base memory address of the array. The `target+1` register holds the
        /// current element address in memory. We load the element value from the
        /// heap location, with 0 offset from the computed element address.
        let elemAccessCode: Asm =
            match array.Type, index.Type with
            | TArray elemType, TInt ->
                match elemType with
                | t when (isSubtypeOf array.Env t TUnit) ->
                    Asm() // Nothing to do
                | t when (isSubtypeOf array.Env t TFloat) ->
                    Asm(RV.FLW_S(FPReg.r(env.FPTarget), Imm12(0),
                                 Reg.r(env.Target + 1u)),
                        $"Access array element")
                | _ ->
                    Asm(RV.LW(Reg.r(env.Target), Imm12(0),
                              Reg.r(env.Target + 1u)),
                        $"Access array element")
            | TArray _, _ -> failwith $"BUG: array element access with invalid index type: %O{index.Type}"
            | _, TInt
            | _ -> failwith $"BUG: element access on invalid target: %O{array.Type}"

        indexOutBoundsCode ++ arrayTargetCode ++ indexCode ++ memorySetCode ++ elemAccessCode

    | ArrayLength(target) ->
        /// To compile an array length operation, we first compile the array `target` pointer
        /// referencing the array into the `target` register. Then, we access the
        /// heap memory at `target` (the beginning of the array) to retrieve the length value.
        let targetCode = doCodegen env target
        let lengthAccessCode =
            match target.Type with
            | TArray _ ->
                Asm().AddText(
                    RV.LW(Reg.r(env.Target), Imm12(0), Reg.r(env.Target)),
                    "Load array length from base pointer in memory"
                )
            | _ -> failwith $"BUG: array length access on invalid target: %O{target.Type}"
        targetCode ++ lengthAccessCode

    | ArraySlice(parent, startIdx, endIdx) ->
        // To compile an array slice definition, we allocate heap space for an array instance
        // without a new container, hence only a struct with 2 fields: `length` and `data`.
        // The struct heap address will end up in the 'target' register. The `data` field
        // contains a pointer to the memory address of the first slice element from the container.

        let indexOutBoundsCode = checkIndexOutOfBounds env parent (startIdx, endIdx) node

        /// Compile the parent array as target
        let parentCode = doCodegen env parent

        /// Compile the start index of the slice
        let startIndexCode = doCodegen { env with Target = env.Target + 2u } startIdx

        /// Assembly code to compute the updated data pointer of the slice based on start offset
        let dataPointerCode =
            match parent.Type, startIdx.Type with
            | TArray _, TInt ->
                Asm().AddText([
                    (RV.LW(Reg.r(env.Target + 1u), Imm12(4), Reg.r(env.Target)),
                     "Load the parent array data pointer in register `target+1`")
                    (RV.LI(Reg.r(env.Target + 3u), 4),
                     "Store word size in register for word-aligned slice start computation")
                    (RV.MUL(Reg.r(env.Target + 2u), Reg.r(env.Target + 2u), Reg.r(env.Target + 3u)),
                     "Multiply the slice start offset by 4 for word-alignment ( 4 x startIdx )")
                    (RV.ADD(Reg.r(env.Target + 1u), Reg.r(env.Target + 1u), Reg.r(env.Target + 2u)),
                     "Update data pointer from parent array with start index offset")
                ])
            | TArray _, _ -> failwith $"BUG: slice with invalid index type: %O{startIdx.Type}"
            | _, TInt
            | _ -> failwith $"BUG: slice on invalid array target: %O{parent.Type}"

        /// Allocation of heap space for the new array struct through a 'Sbrk'
        /// system call. The size of the structure is 8 bytes (2 fields x 4 bytes)
        let structAllocCode =
            (beforeSysCall [Reg.a0] [])
                .AddText([
                    (RV.ADDI(Reg.a0, Reg.zero, Imm12(8)),
                     "Amount of memory to allocate for array struct (2 fields, in bytes)")
                    (RV.LI(Reg.a7, 9), "RARS syscall: Sbrk")
                    (RV.ECALL, "")
                    (RV.MV(Reg.r(env.Target), Reg.a0),
                     "Move syscall result (struct mem address) to target")
                ])
                ++ (afterSysCall [Reg.a0] [])

        /// Construct typed AST node for the resulting array slice length
        let lengthNode = { node with Expr = Add({ node with Expr = Sub(endIdx, startIdx)
                                                            Type = TInt },
                                                { node with Expr = IntVal(1)
                                                            Type = TInt })
                                     Type = TInt }

        /// Compile the array slice length in register `target+2`
        let lengthCode = doCodegen { env with Target = env.Target + 2u } lengthNode

        /// Code to store the length of the array at the beginning of the array struct memory
        let instanceFieldSetCode =
                Asm().AddText([
                    (RV.SW(Reg.r(env.Target + 2u), Imm12(0), Reg.r(env.Target)),
                    "Store array length at the beginning of the array memory (1st field)")
                    (RV.SW(Reg.r(env.Target + 1u), Imm12(4), Reg.r(env.Target)),
                    "Store array container pointer in data (2nd struct field)")
                ])

        indexOutBoundsCode
            ++ parentCode ++ startIndexCode ++ dataPointerCode
            ++ structAllocCode ++ lengthCode ++ instanceFieldSetCode

    | Pointer(_) ->
        failwith "BUG: pointers cannot be compiled (by design!)"

/// Generate code to save the given registers on the stack, before a RARS system
/// call. Register a7 (which holds the system call number) is backed-up by
/// default, so it does not need to be specified when calling this function.
and internal beforeSysCall (regs: List<Reg>) (fpregs: List<FPReg>): Asm =
    Asm(RV.COMMENT("Before system call: save registers"))
        ++ (saveRegisters (Reg.a7 :: regs) fpregs)

/// Generate code to restore the given registers from the stack, after a RARS
/// system call. Register a7 (which holds the system call number) is restored
/// by default, so it does not need to be specified when calling this function.
and internal afterSysCall (regs: List<Reg>) (fpregs: List<FPReg>): Asm =
    Asm(RV.COMMENT("After system call: restore registers"))
        ++ (restoreRegisters (Reg.a7 :: regs) fpregs)

/// Generate code to save the given lists of registers by using increasing
/// offsets from the stack pointer register (sp).
and internal saveRegisters (rs: List<Reg>) (fprs: List<FPReg>): Asm =
    /// Generate code to save standard registers by folding over indexed 'rs'
    let regSave (asm: Asm) (i, r) = asm.AddText(RV.SW(r, Imm12(i * 4), Reg.sp))
    /// Code to save standard registers
    let rsSaveAsm = List.fold regSave (Asm()) (List.indexed rs)

    /// Generate code to save floating point registers by folding over indexed
    /// 'fprs', and accumulating code on top of 'rsSaveAsm' above. Notice that
    /// we use the length of 'rs' as offset for saving on the stack, since those
    /// stack locations are already used to save 'rs' above.
    let fpRegSave (asm: Asm) (i, r) =
        asm.AddText(RV.FSW_S(r, Imm12((i + rs.Length) * 4), Reg.sp))
    /// Code to save both standard and floating point registers
    let regSaveCode = List.fold fpRegSave rsSaveAsm (List.indexed fprs)

    // Put everything together: update the stack pointer and save the registers
    Asm(RV.ADDI(Reg.sp, Reg.sp, Imm12(-4 * (rs.Length + fprs.Length))),
        "Update stack pointer to make room for saved registers")
      ++ regSaveCode

/// Generate code to restore the given lists of registers, that are assumed to
/// be saved with increasing offsets from the stack pointer register (sp)
and internal restoreRegisters (rs: List<Reg>) (fprs: List<FPReg>): Asm =
    /// Generate code to restore standard registers by folding over indexed 'rs'
    let regLoad (asm: Asm) (i, r) = asm.AddText(RV.LW(r, Imm12(i * 4), Reg.sp))
    /// Code to restore standard registers
    let rsLoadAsm = List.fold regLoad (Asm()) (List.indexed rs)

    /// Generate code to restore floating point registers by folding over
    /// indexed 'fprs', and accumulating code on top of 'rsLoadAsm' above.
    /// Notice that we use the length of 'rs' as offset for saving on the stack,
    /// since those stack locations are already used to save 'rs' above.
    let fpRegLoad (asm: Asm) (i, r) =
        asm.AddText(RV.FLW_S(r, Imm12((i + rs.Length) * 4), Reg.sp))
    /// Code to restore both standard and floating point registers
    let regRestoreCode = List.fold fpRegLoad rsLoadAsm (List.indexed fprs)

    // Put everything together: restore the registers and then the stack pointer
    regRestoreCode
        .AddText(RV.ADDI(Reg.sp, Reg.sp, Imm12(4 * (rs.Length + fprs.Length))),
                 "Restore stack pointer after register restoration")

/// Compile a function instance with the given (optional) name, arguments, and
/// body, and using the given environment.  This function places all the
/// assembly code it generates in the Text segment (hence, this code may need
/// to be moved afterwards).
and internal compileFunction (args: List<string * Type>)
                             (body: TypedAST)
                             (env: CodegenEnv): Asm =
<<<<<<< HEAD
    /// Indexed list of argument expressions.  We will use the index as the number
    /// of the 'a' register that holds the argument.
    let indexedArgsFloat, indexedArgsInt =
        args
        |> List.partition (fun (arg, tpe) -> isSubtypeOf body.Env tpe TFloat)
=======
    /// Indexed lists of argument expressions split by type. We will use the index as the number
    /// of the 'a' register that holds the argument, with respect to its own type.
    let indexedArgsFloat, indexedArgsInt =
        args
        |> List.partition (fun (_, tpe) -> isSubtypeOf body.Env tpe TFloat)
>>>>>>> 13cfbc9e
        |> fun (floats, ints) -> (List.indexed floats, List.indexed ints)

    let floatArgsCount = indexedArgsFloat.Length
    let intArgsCount = indexedArgsInt.Length

    /// Folder function that assigns storage information to function arguments:
    /// it assigns an 'a' register to each function argument, and accumulates
    /// the result in a mapping (that will be used as env.VarStorage)
    let folder (acc: Map<string, Storage>) (i, (var, _tpe)) =
<<<<<<< HEAD
        let argOffset = max 0 ((i - 8) * 4)

        /// Since floats are handled and saved to the stack first by the caller, we must consider if there are any ints
        /// already in the stack before we pinpoint the frame memory for overflowing floats.
        let intArgsOnStack = max 0 (intArgsCount - 8)
        let totalOffsetFloat = argOffset + (intArgsOnStack * 4)

=======
>>>>>>> 13cfbc9e
        match _tpe with
        | t when (isSubtypeOf body.Env t TFloat) ->
            if i < 8 then
                acc.Add(var, Storage.FPReg(FPReg.fa(uint i)))
            else
<<<<<<< HEAD
                acc.Add(var, Storage.Frame totalOffsetFloat)
=======
                // Args beyond our 8 registers are at a (+) offset from frame pointer
                let offset = (i - 8) * 4
                acc.Add(var, Storage.Frame offset)
>>>>>>> 13cfbc9e
        | _ ->
        // Handle all else since everything else is an int.+
            if i < 8 then
                acc.Add(var, Storage.Reg(Reg.a((uint)i)))
            else
<<<<<<< HEAD
                acc.Add(var, Storage.Frame argOffset)
=======
                // Account for float args already on the stack...as ints are handled second by the caller
                let floatArgsOnStack = max 0 (floatArgsCount - 8)
                // Args beyond our 8 registers are at a (+) offset from frame pointer
                let offset = (i - 8 + floatArgsOnStack) * 4
                acc.Add(var, Storage.Frame offset)

>>>>>>> 13cfbc9e
    /// Updated storage information including function arguments
    let varStorage2 = List.fold folder env.VarStorage (indexedArgsFloat @ indexedArgsInt)

    /// Code for the body of the function, using the newly-created
    /// variable storage mapping 'varStorage2'.  NOTE: the function body
    /// compilation restarts the target register numbers from 0.  Consequently,
    /// the function body result (i.e. the function return value) will be stored
    /// in Reg.r(0) or FPReg.r(0) (depending on its type); when the function
    /// ends, we need to move that result into the function return value
    /// register 'a0' or 'fa0'.
    let bodyCode =
        let env = {Target = 0u; FPTarget = 0u; VarStorage = varStorage2}
        doCodegen env body

    /// Code to move the body result into the function return value register
    let returnCode =
        match body.Type with
        | t when (isSubtypeOf body.Env t TFloat) ->
            Asm(RV.FMV_S(FPReg.fa0, FPReg.r(0u)),
                "Move float result of function into return value register")
        | _ ->
            Asm(RV.MV(Reg.a0, Reg.r(0u)),
                "Move result of function into return value register")

    /// Integer registers to save before executing the function body.
    /// Note: the definition of 'saveRegs' uses list comprehension:
    /// https://en.wikibooks.org/wiki/F_Sharp_Programming/Lists#Using_List_Comprehensions
    let saveRegs = [for i in 0u..11u do yield Reg.s(i)]

    // Finally, we put together the full code for the function
    Asm(RV.COMMENT("Function prologue begins here"))
            .AddText(RV.COMMENT("Save callee-saved registers"))
        ++ (saveRegisters saveRegs [])
            .AddText(RV.ADDI(Reg.fp, Reg.sp, Imm12(saveRegs.Length * 4)),
                     "Update frame pointer for the current function")
            .AddText(RV.COMMENT("End of function prologue.  Function body begins"))
        ++ bodyCode
            .AddText(RV.COMMENT("End of function body.  Function epilogue begins"))
        ++ returnCode
            .AddText(RV.COMMENT("Restore callee-saved registers"))
            ++ (restoreRegisters saveRegs [])
                .AddText(RV.JR(Reg.ra), "End of function, return to caller")

and internal errorSegFaultNode (index: Node<TypingEnv, Type>) (node: Node<TypingEnv, Type>) =
    let error = { node with
                    Expr = Seq([
                        {node with Expr = Print({node with
                                                    Expr = StringVal($"SEGFAULT [{index.Pos.FileName}:{index.Pos.LineStart}:{index.Pos.ColStart}]: Array index out of bounds with value: ")
                                                    Type = TString
                                                })
                                   Type = TUnit}
                        {node with Expr = PrintLn(index)
                                   Type = TUnit}
                        {node with Expr = Assertion({node with Expr = BoolVal(false)
                                                               Type = TBool})
                                   Type = TUnit
                                   Pos = node.Pos }
                    ])
                    Type = TUnit
                    Pos = node.Pos
                }
    error
and internal errorInvalidSlice (indexL: Node<TypingEnv, Type>, indexR: Node<TypingEnv, Type>) (node:Node<TypingEnv, Type>) =
    let error = { node with
                    Expr = Seq([
                        {node with Expr = Print({node with
                                                    Expr = StringVal($"Invalid Slice: [{indexL.Pos.FileName}:{indexL.Pos.LineStart}:{indexL.Pos.ColStart}]: Start index is higher than end index of slice: ")
                                                    Type = TString
                                                })
                                   Type = TUnit}
                        {node with Expr = PrintLn(indexL)
                                   Type = TUnit}
                        {node with Expr = PrintLn(indexR)
                                   Type = TUnit}
                        {node with Expr = Assertion({node with Expr = BoolVal(false)
                                                               Type = TBool})
                                   Type = TUnit
                                   Pos = node.Pos }
                    ])
                    Type = TUnit
                    Pos = node.Pos
                }
    error
and internal checkIndexOutOfBounds env target (indexL, indexR) node: Asm =

    // Create a node to check if index is greater than or equal to 0
    let indexNonNegativeCheck = GreaterEq(indexL, {node with Expr = IntVal(0)})

    // Create a node to check if index is less than array length
    let indexLessThanLengthCheck = Less(indexR, {node with Expr = ArrayLength(target)})

    // Create a node to check if left index is less or equal than right index
    let leftIndexLessEqRightIndexCheck = LessEq(indexL, indexR)

    let sliceNode = match indexL = indexR with
                    | true -> { node with Expr = UnitVal
                                          Type = TUnit }
                    | false -> { node with Expr = If({ node with Expr = leftIndexLessEqRightIndexCheck
                                                                 Type = TBool
                                                                 Pos = node.Pos },
                                                     { node with Expr = UnitVal
                                                                 Type = TUnit },
                                                     errorInvalidSlice (indexL, indexR) node)}

    let indexOutOfBoundsCheck =
            { node with
                Expr = If({ node with Expr = indexNonNegativeCheck
                                      Type = TBool
                                      Pos = node.Pos },
                          { node with Expr = If({ node with Expr = indexLessThanLengthCheck
                                                            Type = TBool
                                                            Pos = node.Pos },
                                                sliceNode,
                                                errorSegFaultNode indexR node)
                                      Type = TUnit },
                          errorSegFaultNode indexL node)
                Type = TUnit
                Pos = node.Pos
            }

    Asm().AddText((RV.COMMENT "Check: Array index out of bounds?")) ++
                                doCodegen env indexOutOfBoundsCheck

/// Generate RISC-V assembly for the given AST.
let codegen (node: TypedAST): RISCV.Asm =
    /// Initial codegen environment, targeting generic registers 0 and without
    /// any variable in the storage map
    let env = {Target = 0u; FPTarget = 0u; VarStorage =  Map[]}
    Asm(RV.MV(Reg.fp, Reg.sp), "Initialize frame pointer")
    ++ (doCodegen env node)
        .AddText([
            (RV.LI(Reg.a7, 10), "RARS syscall: Exit")
            (RV.ECALL, "Successful exit with code 0")
        ])<|MERGE_RESOLUTION|>--- conflicted
+++ resolved
@@ -118,15 +118,9 @@
                                $"Load address of variable '%s{name}'")
                               (RV.LW(Reg.r(env.Target), Imm12(0), Reg.r(env.Target)),
                                $"Load value of variable '%s{name}'") ])
-<<<<<<< HEAD
-            | Some(Storage.Frame(offset)) ->
-                Asm(RV.LW(Reg.r(env.Target), Imm12(offset), Reg.fp),
-                $"Load variable '%s{name}' from stack at offset %d{offset}")
-=======
                 | Some(Storage.Frame(offset)) ->
                     Asm(RV.LW(Reg.r(env.Target), Imm12(offset), Reg.fp),
                     $"Load variable '%s{name}' from stack at offset %d{offset}, with fp at %d{Reg.fp.Number}")
->>>>>>> 13cfbc9e
             | Some(Storage.FPReg(_)) as st ->
                 failwith $"BUG: variable %s{name} of type %O{t} has unexpected storage %O{st}"
             | None -> failwith $"BUG: variable without storage: %s{name}"
@@ -929,27 +923,16 @@
         /// 'compileArgs' and 'argsCode' above) into an 'a' register, using an
         /// index to determine the source and target registers, and accumulating
         /// the generated assembly code
-<<<<<<< HEAD
-        let copyArg (acc: Asm) (i: int, arg: TypedAST) =
-=======
         let copyArg (acc: Asm) (i: int, arg: TypedAST) (wordOffset: int)=
             let argOffset = (i - 8 + wordOffset) * 4
-
->>>>>>> 13cfbc9e
+            
             match arg.Type with
             | t when (isSubtypeOf arg.Env t TFloat) ->
                 // Here we handle float types
                 if i < 8 then
                     acc.AddText(RV.FMV_S(FPReg.fa(uint i), FPReg.r(env.FPTarget + (uint i))),
-                        //$"Load float function call argument %d{i+1}")
-<<<<<<< HEAD
-                        $"Load float function call argument %d{i+1} from FP register '%s{(FPReg.r(env.FPTarget + (uint i))).ToString()}' to target FP register 'fa%d{i}'") // Better debug comment
-                else
-                    let argOffset = (i - 8) * 4
-=======
                         $"Load float function call argument %d{i+1} from FP register '%s{FPReg.r(env.FPTarget + (uint i)).ToString()}' to target FP register 'fa%d{i}'") // Better debug comment
                 else
->>>>>>> 13cfbc9e
                     acc.AddText(RV.FSW_S(FPReg.r(env.FPTarget + (uint i)), Imm12(argOffset), Reg.sp),
                         $"Store float function call argument %d{i+1} to stack at offset {argOffset}")
             | _ ->
@@ -958,24 +941,9 @@
                     acc.AddText(RV.MV(Reg.a(uint i), Reg.r(env.Target + (uint i) + 1u)),
                                 $"Load function call argument %d{i+1}")
                 else
-<<<<<<< HEAD
-                    let argOffset = (i - 8) * 4
                     acc.AddText(RV.SW(Reg.r(env.Target + (uint i) + 1u), Imm12(argOffset), Reg.sp),
                         $"Store function call argument %d{i+1} to stack at offset {argOffset}")
 
-        /// Assembly code that lowers the stack pointer by 'units' words - 4 bytes each
-        let lowerSP (units: int) =
-            if units <= 0 then
-                Asm()
-            else
-                Asm(RV.ADDI(Reg.sp, Reg.sp, Imm12(- units * 4)),
-                    $"Lower stack pointer for function arguments by %d{units} words")
-
-=======
-                    acc.AddText(RV.SW(Reg.r(env.Target + (uint i) + 1u), Imm12(argOffset), Reg.sp),
-                        $"Store function call argument %d{i+1} to stack at offset {argOffset}")
-
->>>>>>> 13cfbc9e
         let floatArgsOnStack = max 0 (indexedArgsFloat.Length - 8)
         let intArgsOnStack = max 0 (indexedArgsInt.Length - 8)
 
@@ -984,13 +952,7 @@
         /// and 'argsCode' above.  To this end, this code folds over the indexes
         /// of all arguments (from 0 to args.Length), using 'copyArg' above.
         let argsLoadCode =
-<<<<<<< HEAD
-            // Calculate the exact number of float arguments that overflow to stack if its none then max 0 ensures that it doesn't go neg
-            let floatArgsLoadCode = List.fold (fun acc arg -> copyArg acc arg) (Asm()) indexedArgsFloat
-            let intArgsLoadCode = List.fold (fun acc arg -> copyArg acc arg) (Asm()) indexedArgsInt
-            lowerSP floatArgsOnStack ++ floatArgsLoadCode ++ lowerSP intArgsOnStack ++ intArgsLoadCode
-=======
-            // Calculate the exact number of  arguments that overflow to stack (for stack allocation)
+            // Calculate the exact number of arguments that overflow to stack (for stack allocation)
             let stackAdjustment =
                 if (floatArgsOnStack + intArgsOnStack) > 0 then
                     Asm(RV.ADDI(Reg.sp, Reg.sp, Imm12(-4 * (floatArgsOnStack + intArgsOnStack))),
@@ -1000,7 +962,6 @@
             let floatArgsLoadCode = List.fold (fun acc arg -> copyArg acc arg 0) (Asm()) indexedArgsFloat
             let intArgsLoadCode = List.fold (fun acc arg -> copyArg acc arg floatArgsOnStack) (Asm()) indexedArgsInt
             stackAdjustment ++ floatArgsLoadCode ++ intArgsLoadCode
->>>>>>> 13cfbc9e
 
         /// Code that performs the function call
         let callCode =
@@ -1426,19 +1387,11 @@
 and internal compileFunction (args: List<string * Type>)
                              (body: TypedAST)
                              (env: CodegenEnv): Asm =
-<<<<<<< HEAD
-    /// Indexed list of argument expressions.  We will use the index as the number
-    /// of the 'a' register that holds the argument.
-    let indexedArgsFloat, indexedArgsInt =
-        args
-        |> List.partition (fun (arg, tpe) -> isSubtypeOf body.Env tpe TFloat)
-=======
     /// Indexed lists of argument expressions split by type. We will use the index as the number
     /// of the 'a' register that holds the argument, with respect to its own type.
     let indexedArgsFloat, indexedArgsInt =
         args
         |> List.partition (fun (_, tpe) -> isSubtypeOf body.Env tpe TFloat)
->>>>>>> 13cfbc9e
         |> fun (floats, ints) -> (List.indexed floats, List.indexed ints)
 
     let floatArgsCount = indexedArgsFloat.Length
@@ -1448,43 +1401,25 @@
     /// it assigns an 'a' register to each function argument, and accumulates
     /// the result in a mapping (that will be used as env.VarStorage)
     let folder (acc: Map<string, Storage>) (i, (var, _tpe)) =
-<<<<<<< HEAD
-        let argOffset = max 0 ((i - 8) * 4)
-
-        /// Since floats are handled and saved to the stack first by the caller, we must consider if there are any ints
-        /// already in the stack before we pinpoint the frame memory for overflowing floats.
-        let intArgsOnStack = max 0 (intArgsCount - 8)
-        let totalOffsetFloat = argOffset + (intArgsOnStack * 4)
-
-=======
->>>>>>> 13cfbc9e
         match _tpe with
         | t when (isSubtypeOf body.Env t TFloat) ->
             if i < 8 then
                 acc.Add(var, Storage.FPReg(FPReg.fa(uint i)))
             else
-<<<<<<< HEAD
-                acc.Add(var, Storage.Frame totalOffsetFloat)
-=======
                 // Args beyond our 8 registers are at a (+) offset from frame pointer
                 let offset = (i - 8) * 4
                 acc.Add(var, Storage.Frame offset)
->>>>>>> 13cfbc9e
         | _ ->
         // Handle all else since everything else is an int.+
             if i < 8 then
                 acc.Add(var, Storage.Reg(Reg.a((uint)i)))
             else
-<<<<<<< HEAD
-                acc.Add(var, Storage.Frame argOffset)
-=======
                 // Account for float args already on the stack...as ints are handled second by the caller
                 let floatArgsOnStack = max 0 (floatArgsCount - 8)
                 // Args beyond our 8 registers are at a (+) offset from frame pointer
                 let offset = (i - 8 + floatArgsOnStack) * 4
                 acc.Add(var, Storage.Frame offset)
 
->>>>>>> 13cfbc9e
     /// Updated storage information including function arguments
     let varStorage2 = List.fold folder env.VarStorage (indexedArgsFloat @ indexedArgsInt)
 
