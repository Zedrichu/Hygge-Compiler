// hyggec - The didactic compiler for the Hygge programming language.
// Copyright (C) 2023 Technical University of Denmark
// Author: Alceste Scalas <alcsc@dtu.dk>
// Released under the MIT license (see LICENSE.md for details)

/// Entry point of the Hygge compiler program, including the main function.
module Main

/// Tokenize the given file with the given options, and print the result on the
/// terminal. Return 0 in case of success, non-zero otherwise.
let internal tokenize (opt: CmdLine.TokenizerOptions): int =
    Log.setLogLevel opt.LogLevel
    if opt.Verbose then Log.setLogLevel Log.LogLevel.debug
    Log.debug $"Parsed command line options:%s{Util.nl}%O{opt}"
    match (Util.lexFile opt.File) with
    | Error(msg) ->
        Log.error $"%s{msg}"; 1 // Non-zero exit code
    | Ok(tokens) ->
        Log.info "Lexing succeeded."
        printfn $"%A{tokens}"
        0 // Success!


/// Parse the given file with the given options, and print the result on the
/// terminal. Return 0 in case of success, non-zero otherwise.
let internal parse (opt: CmdLine.ParserOptions): int =
    Log.setLogLevel opt.LogLevel
    if opt.Verbose then Log.setLogLevel Log.LogLevel.debug
    Log.debug $"Parsed command line options:%s{Util.nl}%O{opt}"
    match (Util.parseFile opt.File) with
    | Error(msg) ->
        Log.error $"%s{msg}"; 1 // Non-zero exit code
    | Ok(ast) ->
        Log.info "Lexing and parsing succeeded."
        if (opt.ANF) then
            Log.debug $"Parsed AST:%s{Util.nl}%s{PrettyPrinter.prettyPrint ast}"
            Log.debug $"Transforming AST into ANF"
            let anf = ANF.transform ast
            printf $"%s{PrettyPrinter.prettyPrint anf}"
        else
            printf $"%s{PrettyPrinter.prettyPrint ast}"
        0 // Success!


/// Parse and type-check the given file with the given options, and print the
/// result on the terminal. Return 0 in case of success, non-zero otherwise.
let internal typecheck (opt: CmdLine.TypecheckerOptions): int =
    Log.setLogLevel opt.LogLevel
    if opt.Verbose then Log.setLogLevel Log.LogLevel.debug
    Log.debug $"Parsed command line options:%s{Util.nl}%O{opt}"
    match (Util.parseFile opt.File) with
    | Error(msg) ->
        Log.error $"%s{msg}"; 1 // Non-zero exit code
    | Ok(ast) ->
        Log.info "Lexing and parsing succeeded."
        match (Typechecker.typecheck ast) with
        | Error(typErrs) ->
            for posErr in typErrs do
                Log.error (Util.formatMsg posErr)
            1 // Non-zero exit code
        | Ok(tast) ->
            Log.info "Type checking succeeded."
            printf $"%s{PrettyPrinter.prettyPrint tast}"
            0 // Success!


/// Utility function that runs the Hygge interpreter.
let internal doInterpret (ast: AST.Node<'E,'T>) (verbose: bool): int =
    Log.info "Starting the interpreter."
    let expr = Interpreter.interpret ast verbose
    if (Interpreter.isStuck expr) then
        Log.error $"Reached stuck expression:%s{Util.nl}%s{PrettyPrinter.prettyPrint expr}"
        1 // Non-zero exit code
    else
        Log.info $"Program reduced to value:%s{Util.nl}%s{PrettyPrinter.prettyPrint expr}"
        0 // Success!


/// Run the Hygge interpreter with the given options, and return the exit code
/// (zero in case of success, non-zero in case of error).
let rec internal interpret (opt: CmdLine.InterpreterOptions): int =
    Log.setLogLevel opt.LogLevel
    if opt.Verbose then Log.setLogLevel Log.LogLevel.debug
    Log.debug $"Parsed command line options:%s{Util.nl}%O{opt}"
    SourceRepository.repository.AddFileIntepreter(opt.File)
    match (Util.parseFile opt.File) with
    | Error(msg) ->
        Log.error $"%s{msg}"; 1 // Non-zero exit code
    | Ok(ast) ->
        Log.info "Lexing and parsing succeeded."
        let ast = ASTUtil.decorateAssertions ast
        if (not opt.Typecheck) then
            Log.info "Skipping type checking."
            if (opt.ANF) then
                Log.debug $"Parsed AST:%s{Util.nl}%s{PrettyPrinter.prettyPrint ast}"
                Log.debug $"Transforming AST into ANF"
                let anf = ANF.transform ast
                doInterpret anf (opt.LogLevel = Log.LogLevel.debug || opt.Verbose)
            else
                doInterpret ast (opt.LogLevel = Log.LogLevel.debug || opt.Verbose)
        else
            Log.info "Running type checker (as requested)."
            match (Typechecker.typecheck ast) with
            | Error(typErrs) ->
                for (pos, errMsg) in typErrs do
                    Log.error $"%s{opt.File}:%d{pos.LineStart}: %s{errMsg}"
                1 // Non-zero exit code
            | Ok(tast) ->
                Log.info "Type checking succeeded."
                // SourceRepository.repository.AddFileIntepreter(opt.File)
                if (opt.ANF) then
                    Log.debug $"Parsed and typed AST:%s{Util.nl}%s{PrettyPrinter.prettyPrint tast}"
                    Log.debug $"Transforming AST into ANF"
                    let anf = ANF.transform tast
                    doInterpret anf (opt.LogLevel = Log.LogLevel.debug || opt.Verbose)
                else
                    doInterpret tast (opt.LogLevel = Log.LogLevel.debug || opt.Verbose)


/// Auxiliary function that attempts to compile the assembly code in the fiven
/// filename, and returns Ok (with the compiled assembly code) or Error.
let internal generateAsm (filename: string)
<<<<<<< HEAD
                         (anf: bool) (maxRegisters: uint): Result<RISCV.Asm, unit> =
    
    SourceRepository.repository.AddFileAsm(filename)

=======
                         (anf: bool) (maxRegisters: uint)
                         (optimize: uint): Result<RISCV.Asm, unit> =
>>>>>>> 269e9214
    match (Util.parseFile filename) with
    | Error(msg) ->
        Log.error $"%s{msg}"
        Error()
    | Ok(ast) ->
        Log.info "Lexing and parsing succeeded."
        let ast = ASTUtil.decorateAssertions ast
        match (Typechecker.typecheck ast) with
        | Error(typErrs) ->
            for posErr in typErrs do
                Log.error (Util.formatMsg posErr)
            Error()
        | Ok(tast) ->
            Log.info "Type checking succeeded."
            let asm =
                if (anf) then
                    Log.debug $"Transforming AST into ANF"
                    let anf = ANF.transform tast
                    let registers =
                        if (maxRegisters >= 3u) && (maxRegisters <= 18u) then
                            maxRegisters
                        else if maxRegisters = 0u then
                            18u // Default
                        else
                            failwith $"The number of registers must be between 3 and 18 (got %d{maxRegisters} instead)"
                    ANFRISCVCodegen.codegen anf registers
                else
                    RISCVCodegen.codegen tast
            /// Assembly code after optimization (if enabled)
            let asm2 = if (optimize >= 1u)
                           then Peephole.optimize asm
                           else asm
            Ok(asm2)


/// Run the Hygge compiler with the given options, and return the exit code
/// (zero in case of success, non-zero in case of error).
let internal compile (opt: CmdLine.CompilerOptions): int =
    Log.setLogLevel opt.LogLevel
    if opt.Verbose then Log.setLogLevel Log.LogLevel.debug
    Log.debug $"Parsed command line options:%s{Util.nl}%O{opt}"

    match (generateAsm opt.File opt.ANF opt.Registers opt.Optimize) with
    | Ok(asm) ->
        match opt.OutFile with
        | Some(f) ->
            try
                System.IO.File.WriteAllText(f, asm.ToString())
                0 // Success!
            with e ->
                Log.error $"Error writing file %s{f}: %s{e.Message}"
                1 // Non-zero exit code
        | None ->
            printf $"%O{asm}"
            0 // Success!
    | Error() ->
        1 // Non-zero exit code


/// Compile and launch RARS with the compilation result, using the given
/// options.  Return 0 in case of success, and non-zero in case of error.
let internal launchRARS (opt: CmdLine.RARSLaunchOptions): int =
    Log.setLogLevel opt.LogLevel
    if opt.Verbose then Log.setLogLevel Log.LogLevel.debug
    Log.debug $"Parsed command line options:%s{Util.nl}%O{opt}"

    match (generateAsm opt.File opt.ANF opt.Registers opt.Optimize) with
    | Ok(asm) ->
        let exitCode = RARS.launch (asm.ToString()) true
        exitCode
    | Error() ->
        1 // Non-zero exit code


/// The compiler entry point.  Must return zero on success, non-zero on error.
[<EntryPoint>]
let main (args: string[]): int =
    match (CmdLine.parse args) with
    | CmdLine.ParseResult.Error(exitCode) -> exitCode // Non-zero exit code
    | CmdLine.ParseResult.Tokenize(opts) -> tokenize opts
    | CmdLine.ParseResult.Parse(opts) -> parse opts
    | CmdLine.ParseResult.Typecheck(opts) -> typecheck opts
    | CmdLine.ParseResult.Interpret(opts) -> interpret opts
    | CmdLine.ParseResult.Compile(opts) -> compile opts
    | CmdLine.ParseResult.RARSLaunch(opts) -> launchRARS opts
    | CmdLine.ParseResult.Test(opts) -> Test.run opts<|MERGE_RESOLUTION|>--- conflicted
+++ resolved
@@ -120,15 +120,11 @@
 /// Auxiliary function that attempts to compile the assembly code in the fiven
 /// filename, and returns Ok (with the compiled assembly code) or Error.
 let internal generateAsm (filename: string)
-<<<<<<< HEAD
-                         (anf: bool) (maxRegisters: uint): Result<RISCV.Asm, unit> =
+                         (anf: bool) (maxRegisters: uint)
+                         (optimize: uint): Result<RISCV.Asm, unit> =
     
     SourceRepository.repository.AddFileAsm(filename)
 
-=======
-                         (anf: bool) (maxRegisters: uint)
-                         (optimize: uint): Result<RISCV.Asm, unit> =
->>>>>>> 269e9214
     match (Util.parseFile filename) with
     | Error(msg) ->
         Log.error $"%s{msg}"
