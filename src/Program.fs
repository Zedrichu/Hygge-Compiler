--- conflicted
+++ resolved
@@ -106,10 +106,7 @@
                 1 // Non-zero exit code
             | Ok(tast) ->
                 Log.info "Type checking succeeded."
-<<<<<<< HEAD
                 // SourceRepository.repository.AddFileIntepreter(opt.File)
-                doInterpret tast (opt.LogLevel = Log.LogLevel.debug || opt.Verbose)
-=======
                 if (opt.ANF) then
                     Log.debug $"Parsed and typed AST:%s{Util.nl}%s{PrettyPrinter.prettyPrint tast}"
                     Log.debug $"Transforming AST into ANF"
@@ -117,20 +114,15 @@
                     doInterpret anf (opt.LogLevel = Log.LogLevel.debug || opt.Verbose)
                 else
                     doInterpret tast (opt.LogLevel = Log.LogLevel.debug || opt.Verbose)
->>>>>>> 6d440eaf
 
 
 /// Auxiliary function that attempts to compile the assembly code in the fiven
 /// filename, and returns Ok (with the compiled assembly code) or Error.
-<<<<<<< HEAD
-let internal generateAsm (filename: string): Result<RISCV.Asm, unit> =
+let internal generateAsm (filename: string)
+                         (anf: bool) (maxRegisters: uint): Result<RISCV.Asm, unit> =
     
     SourceRepository.repository.AddFileAsm(filename)
 
-=======
-let internal generateAsm (filename: string)
-                         (anf: bool) (maxRegisters: uint): Result<RISCV.Asm, unit> =
->>>>>>> 6d440eaf
     match (Util.parseFile filename) with
     | Error(msg) ->
         Log.error $"%s{msg}"
