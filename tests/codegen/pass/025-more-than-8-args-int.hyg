--- conflicted
+++ resolved
@@ -1,4 +1,4 @@
-﻿// Add x1 + x10 function
+// Add x1 + x10 function
 fun addFirstAndLast(x1: int, x2: int, x3: int, x4: int, x5: int, x6: int, x7: int, x8: int, x9: int, x10: int): int = x1 + x10;
 
 let result_add = addFirstAndLast(1,2,3,4,5,6,7,8,9,10);
@@ -37,17 +37,9 @@
     a6 + a7
 };
 
-<<<<<<< HEAD
 fun nestedCall(b1: int, b2: int, b3: int, b4: int, b5: int, b6: int, b7: int, b8: int): int = {
     addLastTwo(b8, b8, b8, b7, b6, b5, b4, b3, b2, b1)
 };
 
 let nested_result = nestedCall(100, 200, 300, 400, 500, 600, 700, 800);
-=======
-fun nestedCall(b1: int, b2: int, b3: int, b4: int, b5: int, b6: int, b7: int): int = {
-    addLastTwo(b7, b6, b5, b4, b3, b2, b1)
-};
-
-let nested_result = nestedCall(100, 200, 300, 400, 500, 600, 700);
->>>>>>> 13cfbc9e
 assert(nested_result = 300) // 200 + 100